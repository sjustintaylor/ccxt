<?php

namespace ccxt;

class bleutrade extends bittrex {

    public function describe () {
        return array_replace_recursive (parent::describe (), array (
            'id' => 'bleutrade',
            'name' => 'Bleutrade',
            'countries' => 'BR', // Brazil
            'rateLimit' => 1000,
            'version' => 'v2',
            'hasCORS' => true,
            'hasFetchTickers' => true,
            'hasFetchOHLCV' => false,
            'urls' => array (
                'logo' => 'https://user-images.githubusercontent.com/1294454/30303000-b602dbe6-976d-11e7-956d-36c5049c01e7.jpg',
                'api' => array (
                    'public' => 'https://bleutrade.com/api',
                    'account' => 'https://bleutrade.com/api',
                    'market' => 'https://bleutrade.com/api',
                ),
                'www' => 'https://bleutrade.com',
                'doc' => 'https://bleutrade.com/help/API',
            ),
        ));
    }

    public function fetch_markets () {
        $markets = $this->publicGetMarkets ();
        $result = array ();
        for ($p = 0; $p < count ($markets['result']); $p++) {
            $market = $markets['result'][$p];
            $id = $market['MarketName'];
            $base = $market['MarketCurrency'];
            $quote = $market['BaseCurrency'];
            $base = $this->common_currency_code($base);
            $quote = $this->common_currency_code($quote);
            $symbol = $base . '/' . $quote;
            $precision = array (
                'amount' => 8,
                'price' => 8,
            );
            $active = $market['IsActive'];
            $result[] = array_merge ($this->fees['trading'], array (
                'id' => $id,
                'symbol' => $symbol,
                'base' => $base,
                'quote' => $quote,
                'active' => $active,
                'info' => $market,
                'lot' => pow (10, -$precision['amount']),
                'precision' => $precision,
                'limits' => array (
                    'amount' => array (
                        'min' => $market['MinTradeSize'],
                        'max' => null,
                    ),
                    'price' => array (
                        'min' => null,
                        'max' => null,
                    ),
                    'cost' => array (
                        'min' => 0,
                        'max' => null,
                    ),
                ),
            ));
        }
        return $result;
    }

    public function fetch_order_book ($symbol, $params = array ()) {
        $this->load_markets();
        $response = $this->publicGetOrderbook (array_merge (array (
            'market' => $this->market_id($symbol),
            'type' => 'ALL',
            'depth' => 50,
        ), $params));
        $orderbook = $response['result'];
        return $this->parse_order_book($orderbook, null, 'buy', 'sell', 'Rate', 'Quantity');
    }
<<<<<<< HEAD
}
=======
}
>>>>>>> a79cb3e8
<|MERGE_RESOLUTION|>--- conflicted
+++ resolved
@@ -81,8 +81,4 @@
         $orderbook = $response['result'];
         return $this->parse_order_book($orderbook, null, 'buy', 'sell', 'Rate', 'Quantity');
     }
-<<<<<<< HEAD
-}
-=======
-}
->>>>>>> a79cb3e8
+}