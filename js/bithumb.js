'use strict';

//  ---------------------------------------------------------------------------

const Exchange = require ('./base/Exchange');
const { ExchangeError } = require ('./base/errors');

//  ---------------------------------------------------------------------------

module.exports = class bithumb extends Exchange {
    describe () {
        return this.deepExtend (super.describe (), {
            'id': 'bithumb',
            'name': 'Bithumb',
            'countries': 'KR', // South Korea
            'rateLimit': 500,
            'has': {
                'CORS': true,
                'fetchTickers': true,
                'withdraw': true,
            },
            'urls': {
                'logo': 'https://user-images.githubusercontent.com/1294454/30597177-ea800172-9d5e-11e7-804c-b9d4fa9b56b0.jpg',
                'api': {
                    'public': 'https://api.bithumb.com/public',
                    'private': 'https://api.bithumb.com',
                },
                'www': 'https://www.bithumb.com',
                'doc': 'https://www.bithumb.com/u1/US127',
            },
            'api': {
                'public': {
                    'get': [
                        'ticker/{currency}',
                        'ticker/all',
                        'orderbook/{currency}',
                        'orderbook/all',
                        'recent_transactions/{currency}',
                        'recent_transactions/all',
                    ],
                },
                'private': {
                    'post': [
                        'info/account',
                        'info/balance',
                        'info/wallet_address',
                        'info/ticker',
                        'info/orders',
                        'info/user_transactions',
                        'trade/place',
                        'info/order_detail',
                        'trade/cancel',
                        'trade/btc_withdrawal',
                        'trade/krw_deposit',
                        'trade/krw_withdrawal',
                        'trade/market_buy',
                        'trade/market_sell',
                    ],
                },
            },
            'fees': {
                'trading': {
                    'maker': 0.15 / 100,
                    'taker': 0.15 / 100,
                },
            },
            'orderbookKeys': {
                'response': 'data',
                'price': 'price',
                'amount': 'quantity',
            },
        });
    }

    async fetchMarkets () {
        let markets = await this.publicGetTickerAll ();
        let currencies = Object.keys (markets['data']);
        let result = [];
        for (let i = 0; i < currencies.length; i++) {
            let id = currencies[i];
            if (id !== 'date') {
                let market = markets['data'][id];
                let base = id;
                let quote = 'KRW';
                let symbol = id + '/' + quote;
                result.push ({
                    'id': id,
                    'symbol': symbol,
                    'base': base,
                    'quote': quote,
                    'info': market,
                    'lot': undefined,
                    'active': true,
                    'precision': {
                        'amount': undefined,
                        'price': undefined,
                    },
                    'limits': {
                        'amount': {
                            'min': undefined,
                            'max': undefined,
                        },
                        'price': {
                            'min': undefined,
                            'max': undefined,
                        },
                        'cost': {
                            'min': undefined,
                            'max': undefined,
                        },
                    },
                });
            }
        }
        return result;
    }

    async fetchBalance (params = {}) {
        await this.loadMarkets ();
        let response = await this.privatePostInfoBalance (this.extend ({
            'currency': 'ALL',
        }, params));
        let result = { 'info': response };
        let balances = response['data'];
        let currencies = Object.keys (this.currencies);
        for (let i = 0; i < currencies.length; i++) {
            let currency = currencies[i];
            let account = this.account ();
            let lowercase = currency.toLowerCase ();
            account['total'] = this.safeFloat (balances, 'total_' + lowercase);
            account['used'] = this.safeFloat (balances, 'in_use_' + lowercase);
            account['free'] = this.safeFloat (balances, 'available_' + lowercase);
            result[currency] = account;
        }
        return this.parseBalance (result);
    }

<<<<<<< HEAD
    async performOrderBookRequest (symbol, limit = undefined, params = {}) {
        await this.loadMarkets ();
        let market = this.market (symbol);
=======
    async performOrderBookRequest (market, limit = undefined, params = {}) {
>>>>>>> bc2d492e
        let request = {
            'currency': market['base'],
        };
        if (typeof limit !== 'undefined')
            request['count'] = limit; // max = 50
<<<<<<< HEAD
        let response = await this.publicGetOrderbookCurrency (this.extend (request, params));
        let orderbook = response['data'];
        return orderbook;
    }

    parseOrderBookTimestamp (orderbook, keys) {
        return parseInt (orderbook[keys['timestamp']]);
    }

    orderBookExchangeKeys () {
        return {
            'price': 'price',
            'amount': 'quantity',
        };
=======
        let orderbook = await this.publicGetOrderbookCurrency (this.extend (request, params));
        return orderbook;
    }

    parseOrderBookTimestamp (orderbook) {
        let keys = this.orderbookKeys;
        return parseInt (orderbook[keys['timestamp']]);
>>>>>>> bc2d492e
    }

    parseTicker (ticker, market = undefined) {
        let timestamp = parseInt (ticker['date']);
        let symbol = undefined;
        if (market)
            symbol = market['symbol'];
        let open = this.safeFloat (ticker, 'opening_price');
        let close = this.safeFloat (ticker, 'closing_price');
        let change = close - open;
        let vwap = this.safeFloat (ticker, 'average_price');
        let baseVolume = this.safeFloat (ticker, 'volume_1day');
        return {
            'symbol': symbol,
            'timestamp': timestamp,
            'datetime': this.iso8601 (timestamp),
            'high': this.safeFloat (ticker, 'max_price'),
            'low': this.safeFloat (ticker, 'min_price'),
            'bid': this.safeFloat (ticker, 'buy_price'),
            'ask': this.safeFloat (ticker, 'sell_price'),
            'vwap': vwap,
            'open': open,
            'close': close,
            'last': close,
            'previousClose': undefined,
            'change': change,
            'percentage': change / open * 100,
            'average': this.sum (open, close) / 2,
            'baseVolume': baseVolume,
            'quoteVolume': baseVolume * vwap,
            'info': ticker,
        };
    }

    async fetchTickers (symbols = undefined, params = {}) {
        await this.loadMarkets ();
        let response = await this.publicGetTickerAll (params);
        let result = {};
        let timestamp = response['data']['date'];
        let tickers = this.omit (response['data'], 'date');
        let ids = Object.keys (tickers);
        for (let i = 0; i < ids.length; i++) {
            let id = ids[i];
            let symbol = id;
            let market = undefined;
            if (id in this.markets_by_id) {
                market = this.markets_by_id[id];
                symbol = market['symbol'];
            }
            let ticker = tickers[id];
            ticker['date'] = timestamp;
            result[symbol] = this.parseTicker (ticker, market);
        }
        return result;
    }

    async fetchTicker (symbol, params = {}) {
        await this.loadMarkets ();
        let market = this.market (symbol);
        let response = await this.publicGetTickerCurrency (this.extend ({
            'currency': market['base'],
        }, params));
        return this.parseTicker (response['data'], market);
    }

    parseTrade (trade, market) {
        // a workaround for their bug in date format, hours are not 0-padded
        let [ transaction_date, transaction_time ] = trade['transaction_date'].split (' ');
        if (transaction_time.length < 8)
            transaction_time = '0' + transaction_time;
        let timestamp = this.parse8601 (transaction_date + ' ' + transaction_time);
        timestamp -= 9 * 3600000; // they report UTC + 9 hours (server in Korean timezone)
        let side = (trade['type'] === 'ask') ? 'sell' : 'buy';
        return {
            'id': undefined,
            'info': trade,
            'timestamp': timestamp,
            'datetime': this.iso8601 (timestamp),
            'symbol': market['symbol'],
            'order': undefined,
            'type': undefined,
            'side': side,
            'price': parseFloat (trade['price']),
            'amount': parseFloat (trade['units_traded']),
        };
    }

    async fetchTrades (symbol, since = undefined, limit = undefined, params = {}) {
        await this.loadMarkets ();
        let market = this.market (symbol);
        let response = await this.publicGetRecentTransactionsCurrency (this.extend ({
            'currency': market['base'],
            'count': 100, // max = 100
        }, params));
        return this.parseTrades (response['data'], market, since, limit);
    }

    async createOrder (symbol, type, side, amount, price = undefined, params = {}) {
        await this.loadMarkets ();
        let market = this.market (symbol);
        let request = undefined;
        let method = 'privatePostTrade';
        if (type === 'limit') {
            request = {
                'order_currency': market['id'],
                'Payment_currency': market['quote'],
                'units': amount,
                'price': price,
                'type': (side === 'buy') ? 'bid' : 'ask',
            };
            method += 'Place';
        } else if (type === 'market') {
            request = {
                'currency': market['id'],
                'units': amount,
            };
            method += 'Market' + this.capitalize (side);
        }
        let response = await this[method] (this.extend (request, params));
        let id = undefined;
        if ('order_id' in response) {
            if (response['order_id'])
                id = response['order_id'].toString ();
        }
        return {
            'info': response,
            'id': id,
        };
    }

    async cancelOrder (id, symbol = undefined, params = {}) {
        let side = ('side' in params);
        if (!side)
            throw new ExchangeError (this.id + ' cancelOrder requires a side parameter (sell or buy) and a currency parameter');
        side = (side === 'buy') ? 'purchase' : 'sales';
        let currency = ('currency' in params);
        if (!currency)
            throw new ExchangeError (this.id + ' cancelOrder requires a currency parameter');
        return await this.privatePostTradeCancel ({
            'order_id': id,
            'type': params['side'],
            'currency': params['currency'],
        });
    }

    async withdraw (currency, amount, address, tag = undefined, params = {}) {
        this.checkAddress (address);
        let request = {
            'units': amount,
            'address': address,
            'currency': currency,
        };
        if (currency === 'XRP' || currency === 'XMR') {
            let destination = ('destination' in params);
            if (!destination)
                throw new ExchangeError (this.id + ' ' + currency + ' withdraw requires an extra destination param');
        }
        let response = await this.privatePostTradeBtcWithdrawal (this.extend (request, params));
        return {
            'info': response,
            'id': undefined,
        };
    }

    nonce () {
        return this.milliseconds ();
    }

    sign (path, api = 'public', method = 'GET', params = {}, headers = undefined, body = undefined) {
        let endpoint = '/' + this.implodeParams (path, params);
        let url = this.urls['api'][api] + endpoint;
        let query = this.omit (params, this.extractParams (path));
        if (api === 'public') {
            if (Object.keys (query).length)
                url += '?' + this.urlencode (query);
        } else {
            this.checkRequiredCredentials ();
            body = this.urlencode (this.extend ({
                'endpoint': endpoint,
            }, query));
            let nonce = this.nonce ().toString ();
            let auth = endpoint + '\0' + body + '\0' + nonce;
            let signature = this.hmac (this.encode (auth), this.encode (this.secret), 'sha512');
            let signature64 = this.decode (this.stringToBase64 (this.encode (signature)));
            headers = {
                'Accept': 'application/json',
                'Content-Type': 'application/x-www-form-urlencoded',
                'Api-Key': this.apiKey,
                'Api-Sign': signature64.toString (),
                'Api-Nonce': nonce,
            };
        }
        return { 'url': url, 'method': method, 'body': body, 'headers': headers };
    }

    async request (path, api = 'public', method = 'GET', params = {}, headers = undefined, body = undefined) {
        let response = await this.fetch2 (path, api, method, params, headers, body);
        if ('status' in response) {
            if (response['status'] === '0000')
                return response;
            throw new ExchangeError (this.id + ' ' + this.json (response));
        }
        return response;
    }
};<|MERGE_RESOLUTION|>--- conflicted
+++ resolved
@@ -135,34 +135,12 @@
         return this.parseBalance (result);
     }
 
-<<<<<<< HEAD
-    async performOrderBookRequest (symbol, limit = undefined, params = {}) {
-        await this.loadMarkets ();
-        let market = this.market (symbol);
-=======
     async performOrderBookRequest (market, limit = undefined, params = {}) {
->>>>>>> bc2d492e
         let request = {
             'currency': market['base'],
         };
         if (typeof limit !== 'undefined')
             request['count'] = limit; // max = 50
-<<<<<<< HEAD
-        let response = await this.publicGetOrderbookCurrency (this.extend (request, params));
-        let orderbook = response['data'];
-        return orderbook;
-    }
-
-    parseOrderBookTimestamp (orderbook, keys) {
-        return parseInt (orderbook[keys['timestamp']]);
-    }
-
-    orderBookExchangeKeys () {
-        return {
-            'price': 'price',
-            'amount': 'quantity',
-        };
-=======
         let orderbook = await this.publicGetOrderbookCurrency (this.extend (request, params));
         return orderbook;
     }
@@ -170,7 +148,6 @@
     parseOrderBookTimestamp (orderbook) {
         let keys = this.orderbookKeys;
         return parseInt (orderbook[keys['timestamp']]);
->>>>>>> bc2d492e
     }
 
     parseTicker (ticker, market = undefined) {
