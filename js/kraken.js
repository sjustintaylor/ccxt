'use strict';

//  ---------------------------------------------------------------------------

const Exchange = require ('./base/Exchange');
const { ExchangeNotAvailable, ExchangeError, OrderNotFound, DDoSProtection, InvalidNonce, InsufficientFunds, CancelPending, InvalidOrder, InvalidAddress } = require ('./base/errors');
const { TRUNCATE, DECIMAL_PLACES } = require ('./base/functions/number');

//  ---------------------------------------------------------------------------

module.exports = class kraken extends Exchange {
    describe () {
        return this.deepExtend (super.describe (), {
            'id': 'kraken',
            'name': 'Kraken',
            'countries': [ 'US' ],
            'version': '0',
            'rateLimit': 3000,
            'certified': true,
            'parseJsonResponse': false,
            'has': {
                'createDepositAddress': true,
                'fetchDepositAddress': true,
                'fetchTradingFees': true,
                'CORS': false,
                'fetchCurrencies': true,
                'fetchTickers': true,
                'fetchOHLCV': true,
                'fetchOrder': true,
                'fetchOpenOrders': true,
                'fetchClosedOrders': true,
                'fetchMyTrades': true,
                'withdraw': true,
            },
            'marketsByAltname': {},
            'timeframes': {
                '1m': '1',
                '5m': '5',
                '15m': '15',
                '30m': '30',
                '1h': '60',
                '4h': '240',
                '1d': '1440',
                '1w': '10080',
                '2w': '21600',
            },
            'urls': {
                'logo': 'https://user-images.githubusercontent.com/1294454/27766599-22709304-5ede-11e7-9de1-9f33732e1509.jpg',
                'api': {
                    'public': 'https://api.kraken.com',
                    'private': 'https://api.kraken.com',
                    'zendesk': 'https://support.kraken.com/hc/en-us/articles',
                },
                'www': 'https://www.kraken.com',
                'doc': [
                    'https://www.kraken.com/en-us/help/api',
                    'https://github.com/nothingisdead/npm-kraken-api',
                ],
                'fees': 'https://www.kraken.com/en-us/help/fees',
            },
            'fees': {
                'trading': {
                    'tierBased': true,
                    'percentage': true,
                    'taker': 0.26 / 100,
                    'maker': 0.16 / 100,
                    'tiers': {
                        'taker': [
                            [0, 0.0026],
                            [50000, 0.0024],
                            [100000, 0.0022],
                            [250000, 0.0020],
                            [500000, 0.0018],
                            [1000000, 0.0016],
                            [2500000, 0.0014],
                            [5000000, 0.0012],
                            [10000000, 0.0001],
                        ],
                        'maker': [
                            [0, 0.0016],
                            [50000, 0.0014],
                            [100000, 0.0012],
                            [250000, 0.0010],
                            [500000, 0.0008],
                            [1000000, 0.0006],
                            [2500000, 0.0004],
                            [5000000, 0.0002],
                            [10000000, 0.0],
                        ],
                    },
                },
                // this is a bad way of hardcoding fees that change on daily basis
                // hardcoding is now considered obsolete, we will remove all of it eventually
                'funding': {
                    'tierBased': false,
                    'percentage': false,
                    'withdraw': {
                        'BTC': 0.001,
                        'ETH': 0.005,
                        'XRP': 0.02,
                        'XLM': 0.00002,
                        'LTC': 0.02,
                        'DOGE': 2,
                        'ZEC': 0.00010,
                        'ICN': 0.02,
                        'REP': 0.01,
                        'ETC': 0.005,
                        'MLN': 0.003,
                        'XMR': 0.05,
                        'DASH': 0.005,
                        'GNO': 0.01,
                        'EOS': 0.5,
                        'BCH': 0.001,
                        'USD': 5, // if domestic wire
                        'EUR': 5, // if domestic wire
                        'CAD': 10, // CAD EFT Withdrawal
                        'JPY': 300, // if domestic wire
                    },
                    'deposit': {
                        'BTC': 0,
                        'ETH': 0,
                        'XRP': 0,
                        'XLM': 0,
                        'LTC': 0,
                        'DOGE': 0,
                        'ZEC': 0,
                        'ICN': 0,
                        'REP': 0,
                        'ETC': 0,
                        'MLN': 0,
                        'XMR': 0,
                        'DASH': 0,
                        'GNO': 0,
                        'EOS': 0,
                        'BCH': 0,
                        'USD': 5, // if domestic wire
                        'EUR': 0, // free deposit if EUR SEPA Deposit
                        'CAD': 5, // if domestic wire
                        'JPY': 0, // Domestic Deposit (Free, ¥5,000 deposit minimum)
                    },
                },
            },
            'api': {
                'zendesk': {
                    'get': [
                        // we should really refrain from putting fixed fee numbers and stop hardcoding
                        // we will be using their web APIs to scrape all numbers from these articles
                        '205893708-What-is-the-minimum-order-size-',
                        '201396777-What-are-the-deposit-fees-',
                        '201893608-What-are-the-withdrawal-fees-',
                    ],
                },
                'public': {
                    'get': [
                        'Assets',
                        'AssetPairs',
                        'Depth',
                        'OHLC',
                        'Spread',
                        'Ticker',
                        'Time',
                        'Trades',
                    ],
                },
                'private': {
                    'post': [
                        'AddOrder',
                        'Balance',
                        'CancelOrder',
                        'ClosedOrders',
                        'DepositAddresses',
                        'DepositMethods',
                        'DepositStatus',
                        'Ledgers',
                        'OpenOrders',
                        'OpenPositions',
                        'QueryLedgers',
                        'QueryOrders',
                        'QueryTrades',
                        'TradeBalance',
                        'TradesHistory',
                        'TradeVolume',
                        'Withdraw',
                        'WithdrawCancel',
                        'WithdrawInfo',
                        'WithdrawStatus',
                    ],
                },
            },
            'options': {
                'cacheDepositMethodsOnFetchDepositAddress': true, // will issue up to two calls in fetchDepositAddress
                'depositMethods': {},
            },
            'exceptions': {
                'EFunding:Unknown withdraw key': ExchangeError,
                'EFunding:Invalid amount': InsufficientFunds,
                'EService:Unavailable': ExchangeNotAvailable,
                'EDatabase:Internal error': ExchangeNotAvailable,
                'EService:Busy': ExchangeNotAvailable,
                'EAPI:Rate limit exceeded': DDoSProtection,
                'EQuery:Unknown asset': ExchangeError,
                'EGeneral:Internal error': ExchangeNotAvailable,
                'EGeneral:Temporary lockout': DDoSProtection,
            },
        });
    }

    costToPrecision (symbol, cost) {
        return this.decimalToPrecision (cost, TRUNCATE, this.markets[symbol]['precision']['price'], DECIMAL_PLACES);
    }

    feeToPrecision (symbol, fee) {
        return this.decimalToPrecision (fee, TRUNCATE, this.markets[symbol]['precision']['amount'], DECIMAL_PLACES);
    }

    async fetchMinOrderSizes () {
        let html = await this.zendeskGet205893708WhatIsTheMinimumOrderSize ();
<<<<<<< HEAD
        let parts = html.split ('ul>');
        let ul = parts[1];
        let listItems = ul.split ('</li');
=======
        let parts = html.split ('<td class="wysiwyg-text-align-right">');
        let numParts = parts.length;
        if (numParts < 3) {
            throw new ExchangeError (this.id + ' fetchMinOrderSizes HTML page markup has changed: https://support.kraken.com/hc/en-us/articles205893708-What-is-the-minimum-order-size-');
        }
>>>>>>> 77cffd12
        let result = {};
        // skip the part before the header and the header itself
        for (let i = 2; i < parts.length; i++) {
            let part = parts[i];
            let chunks = part.split ('</td>');
            let amountAndCode = chunks[0];
            if (amountAndCode !== 'to be announced') {
                let pieces = amountAndCode.split (' ');
                let numPieces = pieces.length;
                if (numPieces !== 2) {
                    throw new ExchangeError (this.id + ' fetchMinOrderSizes HTML page markup has changed: https://support.kraken.com/hc/en-us/articles205893708-What-is-the-minimum-order-size-');
                }
                let amount = parseFloat (pieces[0]);
                let code = this.commonCurrencyCode (pieces[1]);
                result[code] = amount;
            }
        }
        return result;
    }

    async fetchMarkets () {
        let markets = await this.publicGetAssetPairs ();
        let limits = await this.fetchMinOrderSizes ();
        let keys = Object.keys (markets['result']);
        let result = [];
        for (let i = 0; i < keys.length; i++) {
            let id = keys[i];
            let market = markets['result'][id];
            let baseId = market['base'];
            let quoteId = market['quote'];
            let base = baseId;
            let quote = quoteId;
            if ((base[0] === 'X') || (base[0] === 'Z'))
                base = base.slice (1);
            if ((quote[0] === 'X') || (quote[0] === 'Z'))
                quote = quote.slice (1);
            base = this.commonCurrencyCode (base);
            quote = this.commonCurrencyCode (quote);
            let darkpool = id.indexOf ('.d') >= 0;
            let symbol = darkpool ? market['altname'] : (base + '/' + quote);
            let maker = undefined;
            if ('fees_maker' in market) {
                maker = parseFloat (market['fees_maker'][0][1]) / 100;
            }
            let precision = {
                'amount': market['lot_decimals'],
                'price': market['pair_decimals'],
            };
            let minAmount = Math.pow (10, -precision['amount']);
            if (base in limits)
                minAmount = limits[base];
            result.push ({
                'id': id,
                'symbol': symbol,
                'base': base,
                'quote': quote,
                'baseId': baseId,
                'quoteId': quoteId,
                'darkpool': darkpool,
                'info': market,
                'altname': market['altname'],
                'maker': maker,
                'taker': parseFloat (market['fees'][0][1]) / 100,
                'active': true,
                'precision': precision,
                'limits': {
                    'amount': {
                        'min': minAmount,
                        'max': Math.pow (10, precision['amount']),
                    },
                    'price': {
                        'min': Math.pow (10, -precision['price']),
                        'max': undefined,
                    },
                    'cost': {
                        'min': 0,
                        'max': undefined,
                    },
                },
            });
        }
        result = this.appendInactiveMarkets (result);
        this.marketsByAltname = this.indexBy (result, 'altname');
        return result;
    }

    appendInactiveMarkets (result) {
        // result should be an array to append to
        let precision = { 'amount': 8, 'price': 8 };
        let costLimits = { 'min': 0, 'max': undefined };
        let priceLimits = { 'min': Math.pow (10, -precision['price']), 'max': undefined };
        let amountLimits = { 'min': Math.pow (10, -precision['amount']), 'max': Math.pow (10, precision['amount']) };
        let limits = { 'amount': amountLimits, 'price': priceLimits, 'cost': costLimits };
        let defaults = {
            'darkpool': false,
            'info': undefined,
            'maker': undefined,
            'taker': undefined,
            'active': false,
            'precision': precision,
            'limits': limits,
        };
        let markets = [
            // { 'id': 'XXLMZEUR', 'symbol': 'XLM/EUR', 'base': 'XLM', 'quote': 'EUR', 'altname': 'XLMEUR' },
        ];
        for (let i = 0; i < markets.length; i++) {
            result.push (this.extend (defaults, markets[i]));
        }
        return result;
    }

    async fetchCurrencies (params = {}) {
        let response = await this.publicGetAssets (params);
        let currencies = response['result'];
        let ids = Object.keys (currencies);
        let result = {};
        for (let i = 0; i < ids.length; i++) {
            let id = ids[i];
            let currency = currencies[id];
            // todo: will need to rethink the fees
            // to add support for multiple withdrawal/deposit methods and
            // differentiated fees for each particular method
            let code = this.commonCurrencyCode (currency['altname']);
            let precision = currency['decimals'];
            result[code] = {
                'id': id,
                'code': code,
                'info': currency,
                'name': code,
                'active': true,
                'fee': undefined,
                'precision': precision,
                'limits': {
                    'amount': {
                        'min': Math.pow (10, -precision),
                        'max': Math.pow (10, precision),
                    },
                    'price': {
                        'min': Math.pow (10, -precision),
                        'max': Math.pow (10, precision),
                    },
                    'cost': {
                        'min': undefined,
                        'max': undefined,
                    },
                    'withdraw': {
                        'min': undefined,
                        'max': Math.pow (10, precision),
                    },
                },
            };
        }
        return result;
    }

    async fetchTradingFees (params = {}) {
        await this.loadMarkets ();
        this.checkRequiredCredentials ();
        let response = await this.privatePostTradeVolume (params);
        let tradedVolume = this.safeFloat (response['result'], 'volume');
        let tiers = this.fees['trading']['tiers'];
        let taker = tiers['taker'][1];
        let maker = tiers['maker'][1];
        for (let i = 0; i < tiers['taker'].length; i++) {
            if (tradedVolume >= tiers['taker'][i][0])
                taker = tiers['taker'][i][1];
        }
        for (let i = 0; i < tiers['maker'].length; i++) {
            if (tradedVolume >= tiers['maker'][i][0])
                maker = tiers['maker'][i][1];
        }
        return {
            'info': response,
            'maker': maker,
            'taker': taker,
        };
    }

    async fetchOrderBook (symbol, limit = undefined, params = {}) {
        await this.loadMarkets ();
        let market = this.market (symbol);
        if (market['darkpool'])
            throw new ExchangeError (this.id + ' does not provide an order book for darkpool symbol ' + symbol);
        let request = {
            'pair': market['id'],
        };
        if (limit !== undefined)
            request['count'] = limit; // 100
        let response = await this.publicGetDepth (this.extend (request, params));
        let orderbook = response['result'][market['id']];
        return this.parseOrderBook (orderbook);
    }

    parseTicker (ticker, market = undefined) {
        let timestamp = this.milliseconds ();
        let symbol = undefined;
        if (market)
            symbol = market['symbol'];
        let baseVolume = parseFloat (ticker['v'][1]);
        let vwap = parseFloat (ticker['p'][1]);
        let quoteVolume = baseVolume * vwap;
        let last = parseFloat (ticker['c'][0]);
        return {
            'symbol': symbol,
            'timestamp': timestamp,
            'datetime': this.iso8601 (timestamp),
            'high': parseFloat (ticker['h'][1]),
            'low': parseFloat (ticker['l'][1]),
            'bid': parseFloat (ticker['b'][0]),
            'bidVolume': undefined,
            'ask': parseFloat (ticker['a'][0]),
            'askVolume': undefined,
            'vwap': vwap,
            'open': this.safeFloat (ticker, 'o'),
            'close': last,
            'last': last,
            'previousClose': undefined,
            'change': undefined,
            'percentage': undefined,
            'average': undefined,
            'baseVolume': baseVolume,
            'quoteVolume': quoteVolume,
            'info': ticker,
        };
    }

    async fetchTickers (symbols = undefined, params = {}) {
        await this.loadMarkets ();
        let pairs = [];
        for (let s = 0; s < this.symbols.length; s++) {
            let symbol = this.symbols[s];
            let market = this.markets[symbol];
            if (market['active'])
                if (!market['darkpool'])
                    pairs.push (market['id']);
        }
        let filter = pairs.join (',');
        let response = await this.publicGetTicker (this.extend ({
            'pair': filter,
        }, params));
        let tickers = response['result'];
        let ids = Object.keys (tickers);
        let result = {};
        for (let i = 0; i < ids.length; i++) {
            let id = ids[i];
            let market = this.markets_by_id[id];
            let symbol = market['symbol'];
            let ticker = tickers[id];
            result[symbol] = this.parseTicker (ticker, market);
        }
        return result;
    }

    async fetchTicker (symbol, params = {}) {
        await this.loadMarkets ();
        let darkpool = symbol.indexOf ('.d') >= 0;
        if (darkpool)
            throw new ExchangeError (this.id + ' does not provide a ticker for darkpool symbol ' + symbol);
        let market = this.market (symbol);
        let response = await this.publicGetTicker (this.extend ({
            'pair': market['id'],
        }, params));
        let ticker = response['result'][market['id']];
        return this.parseTicker (ticker, market);
    }

    parseOHLCV (ohlcv, market = undefined, timeframe = '1m', since = undefined, limit = undefined) {
        return [
            ohlcv[0] * 1000,
            parseFloat (ohlcv[1]),
            parseFloat (ohlcv[2]),
            parseFloat (ohlcv[3]),
            parseFloat (ohlcv[4]),
            parseFloat (ohlcv[6]),
        ];
    }

    async fetchOHLCV (symbol, timeframe = '1m', since = undefined, limit = undefined, params = {}) {
        await this.loadMarkets ();
        let market = this.market (symbol);
        let request = {
            'pair': market['id'],
            'interval': this.timeframes[timeframe],
        };
        if (since !== undefined)
            request['since'] = parseInt (since / 1000);
        let response = await this.publicGetOHLC (this.extend (request, params));
        let ohlcvs = response['result'][market['id']];
        return this.parseOHLCVs (ohlcvs, market, timeframe, since, limit);
    }

    parseTrade (trade, market = undefined) {
        let timestamp = undefined;
        let side = undefined;
        let type = undefined;
        let price = undefined;
        let amount = undefined;
        let id = undefined;
        let order = undefined;
        let fee = undefined;
        if (!market)
            market = this.findMarketByAltnameOrId (trade['pair']);
        if ('ordertxid' in trade) {
            order = trade['ordertxid'];
            id = this.safeString2 (trade, 'id', 'postxid');
            timestamp = parseInt (trade['time'] * 1000);
            side = trade['type'];
            type = trade['ordertype'];
            price = this.safeFloat (trade, 'price');
            amount = this.safeFloat (trade, 'vol');
            if ('fee' in trade) {
                let currency = undefined;
                if (market)
                    currency = market['quote'];
                fee = {
                    'cost': this.safeFloat (trade, 'fee'),
                    'currency': currency,
                };
            }
        } else {
            timestamp = parseInt (trade[2] * 1000);
            side = (trade[3] === 's') ? 'sell' : 'buy';
            type = (trade[4] === 'l') ? 'limit' : 'market';
            price = parseFloat (trade[0]);
            amount = parseFloat (trade[1]);
            let tradeLength = trade.length;
            if (tradeLength > 6)
                id = trade[6]; // artificially added as per #1794
        }
        let symbol = (market) ? market['symbol'] : undefined;
        return {
            'id': id,
            'order': order,
            'info': trade,
            'timestamp': timestamp,
            'datetime': this.iso8601 (timestamp),
            'symbol': symbol,
            'type': type,
            'side': side,
            'price': price,
            'amount': amount,
            'cost': price * amount,
            'fee': fee,
        };
    }

    async fetchTrades (symbol, since = undefined, limit = undefined, params = {}) {
        await this.loadMarkets ();
        let market = this.market (symbol);
        let id = market['id'];
        let response = await this.publicGetTrades (this.extend ({
            'pair': id,
        }, params));
        // { result: { marketid: [ ... trades ] }, last: "last_trade_id"}
        let result = response['result'];
        let trades = result[id];
        // trades is a sorted array: last (most recent trade) goes last
        let length = trades.length;
        if (length <= 0)
            return [];
        let lastTrade = trades[length - 1];
        let lastTradeId = this.safeString (result, 'last');
        lastTrade.push (lastTradeId);
        return this.parseTrades (trades, market, since, limit);
    }

    async fetchBalance (params = {}) {
        await this.loadMarkets ();
        let response = await this.privatePostBalance (params);
        let balances = this.safeValue (response, 'result');
        if (balances === undefined)
            throw new ExchangeNotAvailable (this.id + ' fetchBalance failed due to a malformed response ' + this.json (response));
        let result = { 'info': balances };
        let currencies = Object.keys (balances);
        for (let c = 0; c < currencies.length; c++) {
            let currency = currencies[c];
            let code = currency;
            if (code in this.currencies_by_id) {
                code = this.currencies_by_id[code]['code'];
            } else {
                // X-ISO4217-A3 standard currency codes
                if (code[0] === 'X') {
                    code = code.slice (1);
                } else if (code[0] === 'Z') {
                    code = code.slice (1);
                }
                code = this.commonCurrencyCode (code);
            }
            let balance = parseFloat (balances[currency]);
            let account = {
                'free': balance,
                'used': 0.0,
                'total': balance,
            };
            result[code] = account;
        }
        return this.parseBalance (result);
    }

    async createOrder (symbol, type, side, amount, price = undefined, params = {}) {
        await this.loadMarkets ();
        let market = this.market (symbol);
        let order = {
            'pair': market['id'],
            'type': side,
            'ordertype': type,
            'volume': this.amountToPrecision (symbol, amount),
        };
        let priceIsDefined = (price !== undefined);
        let marketOrder = (type === 'market');
        let limitOrder = (type === 'limit');
        let shouldIncludePrice = limitOrder || (!marketOrder && priceIsDefined);
        if (shouldIncludePrice) {
            order['price'] = this.priceToPrecision (symbol, price);
        }
        let response = await this.privatePostAddOrder (this.extend (order, params));
        let id = this.safeValue (response['result'], 'txid');
        if (id !== undefined) {
            if (Array.isArray (id)) {
                let length = id.length;
                id = (length > 1) ? id : id[0];
            }
        }
        return {
            'info': response,
            'id': id,
        };
    }

    findMarketByAltnameOrId (id) {
        if (id in this.marketsByAltname) {
            return this.marketsByAltname[id];
        } else if (id in this.markets_by_id) {
            return this.markets_by_id[id];
        }
        return undefined;
    }

    parseOrder (order, market = undefined) {
        let description = order['descr'];
        let side = description['type'];
        let type = description['ordertype'];
        let symbol = undefined;
        if (market === undefined)
            market = this.findMarketByAltnameOrId (description['pair']);
        let timestamp = parseInt (order['opentm'] * 1000);
        let amount = this.safeFloat (order, 'vol');
        let filled = this.safeFloat (order, 'vol_exec');
        let remaining = amount - filled;
        let fee = undefined;
        let cost = this.safeFloat (order, 'cost');
        let price = this.safeFloat (description, 'price');
        if ((price === undefined) || (price === 0))
            price = this.safeFloat (description, 'price2');
        if ((price === undefined) || (price === 0))
            price = this.safeFloat (order, 'price', price);
<<<<<<< HEAD
=======
        let average = this.safeFloat (order, 'price');
>>>>>>> 77cffd12
        if (market !== undefined) {
            symbol = market['symbol'];
            if ('fee' in order) {
                let flags = order['oflags'];
                let feeCost = this.safeFloat (order, 'fee');
                fee = {
                    'cost': feeCost,
                    'rate': undefined,
                };
                if (flags.indexOf ('fciq') >= 0) {
                    fee['currency'] = market['quote'];
                } else if (flags.indexOf ('fcib') >= 0) {
                    fee['currency'] = market['base'];
                }
            }
        }
        return {
            'id': order['id'],
            'info': order,
            'timestamp': timestamp,
            'datetime': this.iso8601 (timestamp),
            'lastTradeTimestamp': undefined,
            'status': order['status'],
            'symbol': symbol,
            'type': type,
            'side': side,
            'price': price,
            'cost': cost,
            'amount': amount,
            'filled': filled,
            'average': average,
            'remaining': remaining,
            'fee': fee,
            // 'trades': this.parseTrades (order['trades'], market),
        };
    }

    parseOrders (orders, market = undefined, since = undefined, limit = undefined) {
        let result = [];
        let ids = Object.keys (orders);
        for (let i = 0; i < ids.length; i++) {
            let id = ids[i];
            let order = this.extend ({ 'id': id }, orders[id]);
            result.push (this.parseOrder (order, market));
        }
        return this.filterBySinceLimit (result, since, limit);
    }

    async fetchOrder (id, symbol = undefined, params = {}) {
        await this.loadMarkets ();
        let response = await this.privatePostQueryOrders (this.extend ({
            'trades': true, // whether or not to include trades in output (optional, default false)
            'txid': id, // comma delimited list of transaction ids to query info about (20 maximum)
            // 'userref': 'optional', // restrict results to given user reference id (optional)
        }, params));
        let orders = response['result'];
        let order = this.parseOrder (this.extend ({ 'id': id }, orders[id]));
        return this.extend ({ 'info': response }, order);
    }

    async fetchMyTrades (symbol = undefined, since = undefined, limit = undefined, params = {}) {
        await this.loadMarkets ();
        let request = {
            // 'type': 'all', // any position, closed position, closing position, no position
            // 'trades': false, // whether or not to include trades related to position in output
            // 'start': 1234567890, // starting unix timestamp or trade tx id of results (exclusive)
            // 'end': 1234567890, // ending unix timestamp or trade tx id of results (inclusive)
            // 'ofs' = result offset
        };
        if (since !== undefined)
            request['start'] = parseInt (since / 1000);
        let response = await this.privatePostTradesHistory (this.extend (request, params));
        let trades = response['result']['trades'];
        let ids = Object.keys (trades);
        for (let i = 0; i < ids.length; i++) {
            trades[ids[i]]['id'] = ids[i];
        }
        let result = this.parseTrades (trades, undefined, since, limit);
        if (symbol === undefined)
            return result;
        return this.filterBySymbol (result, symbol);
    }

    async cancelOrder (id, symbol = undefined, params = {}) {
        await this.loadMarkets ();
        let response = undefined;
        try {
            response = await this.privatePostCancelOrder (this.extend ({
                'txid': id,
            }, params));
        } catch (e) {
            if (this.last_http_response)
                if (this.last_http_response.indexOf ('EOrder:Unknown order') >= 0)
                    throw new OrderNotFound (this.id + ' cancelOrder() error ' + this.last_http_response);
            throw e;
        }
        return response;
    }

    async fetchOpenOrders (symbol = undefined, since = undefined, limit = undefined, params = {}) {
        await this.loadMarkets ();
        let request = {};
        if (since !== undefined)
            request['start'] = parseInt (since / 1000);
        let response = await this.privatePostOpenOrders (this.extend (request, params));
        let orders = this.parseOrders (response['result']['open'], undefined, since, limit);
        if (symbol === undefined)
            return orders;
        return this.filterBySymbol (orders, symbol);
    }

    async fetchClosedOrders (symbol = undefined, since = undefined, limit = undefined, params = {}) {
        await this.loadMarkets ();
        let request = {};
        if (since !== undefined)
            request['start'] = parseInt (since / 1000);
        let response = await this.privatePostClosedOrders (this.extend (request, params));
        let orders = this.parseOrders (response['result']['closed'], undefined, since, limit);
        if (symbol === undefined)
            return orders;
        return this.filterBySymbol (orders, symbol);
    }

    async fetchDepositMethods (code, params = {}) {
        await this.loadMarkets ();
        let currency = this.currency (code);
        let response = await this.privatePostDepositMethods (this.extend ({
            'asset': currency['id'],
        }, params));
        return response['result'];
    }

    async createDepositAddress (code, params = {}) {
        let request = {
            'new': 'true',
        };
        let response = await this.fetchDepositAddress (code, this.extend (request, params));
        let address = this.safeString (response, 'address');
        this.checkAddress (address);
        return {
            'currency': code,
            'address': address,
            'info': response,
        };
    }

    async fetchDepositAddress (code, params = {}) {
        await this.loadMarkets ();
        let currency = this.currency (code);
        // eslint-disable-next-line quotes
        let method = this.safeString (params, 'method');
        if (method === undefined) {
            if (this.options['cacheDepositMethodsOnFetchDepositAddress']) {
                // cache depositMethods
                if (!(code in this.options['depositMethods']))
                    this.options['depositMethods'][code] = await this.fetchDepositMethods (code);
                method = this.options['depositMethods'][code][0]['method'];
            } else {
                throw new ExchangeError (this.id + ' fetchDepositAddress() requires an extra `method` parameter. Use fetchDepositMethods ("' + code + '") to get a list of available deposit methods or enable the exchange property .options["cacheDepositMethodsOnFetchDepositAddress"] = true');
            }
        }
        let request = {
            'asset': currency['id'],
            'method': method,
        };
        let response = await this.privatePostDepositAddresses (this.extend (request, params)); // overwrite methods
        let result = response['result'];
        let numResults = result.length;
        if (numResults < 1)
            throw new InvalidAddress (this.id + ' privatePostDepositAddresses() returned no addresses');
        let address = this.safeString (result[0], 'address');
        this.checkAddress (address);
        return {
            'currency': code,
            'address': address,
            'info': response,
        };
    }

    async withdraw (currency, amount, address, tag = undefined, params = {}) {
        this.checkAddress (address);
        if ('key' in params) {
            await this.loadMarkets ();
            let response = await this.privatePostWithdraw (this.extend ({
                'asset': currency,
                'amount': amount,
                // 'address': address, // they don't allow withdrawals to direct addresses
            }, params));
            return {
                'info': response,
                'id': response['result'],
            };
        }
        throw new ExchangeError (this.id + " withdraw requires a 'key' parameter (withdrawal key name, as set up on your account)");
    }

    sign (path, api = 'public', method = 'GET', params = {}, headers = undefined, body = undefined) {
        let url = '/' + this.version + '/' + api + '/' + path;
        if (api === 'public') {
            if (Object.keys (params).length)
                url += '?' + this.urlencode (params);
        } else if (api === 'private') {
            this.checkRequiredCredentials ();
            let nonce = this.nonce ().toString ();
            body = this.urlencode (this.extend ({ 'nonce': nonce }, params));
            let auth = this.encode (nonce + body);
            let hash = this.hash (auth, 'sha256', 'binary');
            let binary = this.stringToBinary (this.encode (url));
            let binhash = this.binaryConcat (binary, hash);
            let secret = this.base64ToBinary (this.secret);
            let signature = this.hmac (binhash, secret, 'sha512', 'base64');
            headers = {
                'API-Key': this.apiKey,
                'API-Sign': this.decode (signature),
                'Content-Type': 'application/x-www-form-urlencoded',
            };
        } else {
            url = '/' + path;
        }
        url = this.urls['api'][api] + url;
        return { 'url': url, 'method': method, 'body': body, 'headers': headers };
    }

    nonce () {
        return this.milliseconds ();
    }

    handleErrors (code, reason, url, method, headers, body) {
        if (body.indexOf ('Invalid order') >= 0)
            throw new InvalidOrder (this.id + ' ' + body);
        if (body.indexOf ('Invalid nonce') >= 0)
            throw new InvalidNonce (this.id + ' ' + body);
        if (body.indexOf ('Insufficient funds') >= 0)
            throw new InsufficientFunds (this.id + ' ' + body);
        if (body.indexOf ('Cancel pending') >= 0)
            throw new CancelPending (this.id + ' ' + body);
        if (body.indexOf ('Invalid arguments:volume') >= 0)
            throw new InvalidOrder (this.id + ' ' + body);
        if (body[0] === '{') {
            let response = JSON.parse (body);
            if (typeof response !== 'string') {
                if ('error' in response) {
                    let numErrors = response['error'].length;
                    if (numErrors) {
                        let message = this.id + ' ' + this.json (response);
                        for (let i = 0; i < response['error'].length; i++) {
                            if (response['error'][i] in this.exceptions) {
                                throw new this.exceptions[response['error'][i]] (message);
                            }
                        }
                        throw new ExchangeError (message);
                    }
                }
            }
        }
    }

    async request (path, api = 'public', method = 'GET', params = {}, headers = undefined, body = undefined) {
        let response = await this.fetch2 (path, api, method, params, headers, body);
        return this.parseIfJsonEncodedObject (response);
    }
};<|MERGE_RESOLUTION|>--- conflicted
+++ resolved
@@ -215,17 +215,11 @@
 
     async fetchMinOrderSizes () {
         let html = await this.zendeskGet205893708WhatIsTheMinimumOrderSize ();
-<<<<<<< HEAD
-        let parts = html.split ('ul>');
-        let ul = parts[1];
-        let listItems = ul.split ('</li');
-=======
         let parts = html.split ('<td class="wysiwyg-text-align-right">');
         let numParts = parts.length;
         if (numParts < 3) {
             throw new ExchangeError (this.id + ' fetchMinOrderSizes HTML page markup has changed: https://support.kraken.com/hc/en-us/articles205893708-What-is-the-minimum-order-size-');
         }
->>>>>>> 77cffd12
         let result = {};
         // skip the part before the header and the header itself
         for (let i = 2; i < parts.length; i++) {
@@ -682,10 +676,7 @@
             price = this.safeFloat (description, 'price2');
         if ((price === undefined) || (price === 0))
             price = this.safeFloat (order, 'price', price);
-<<<<<<< HEAD
-=======
         let average = this.safeFloat (order, 'price');
->>>>>>> 77cffd12
         if (market !== undefined) {
             symbol = market['symbol'];
             if ('fee' in order) {
