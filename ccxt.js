"use strict";

(function () {

var isNode = (typeof window === 'undefined')

//-----------------------------------------------------------------------------

class DDoSProtectionError extends Error {}
class TimeoutError extends Error {}

let sleep = ms => new Promise (resolve => setTimeout (resolve, ms));

var timeout = (ms, promise) =>
        Promise.race ([
            promise,
            sleep (ms).then (() => { throw new TimeoutError ('timeout') })
        ])

var capitalize = function (string) {
    return string.length ? (string.charAt (0).toUpperCase () + string.slice (1)) : string
}

var keysort = function (object) {
    const result = {}
    Object.keys (object).sort ().forEach (key => result[key] = object[key])
    return result
}

var extend = function () {
    const result = {}
    for (var i = 0; i < arguments.length; i++)
        if (typeof arguments[i] === 'object')
            Object.keys (arguments[i]).forEach (key =>
                (result[key] = arguments[i][key]))
    return result
}

var omit = function (object) {
    var result = extend (object)
    for (var i = 1; i < arguments.length; i++)
        if (typeof arguments[i] === 'string')
            delete result[arguments[i]]
        else if (Array.isArray (arguments[i]))
            for (var k = 0; k < arguments[i].length; k++)
                delete result[arguments[i][k]]
    return result
}

var indexBy = function (array, key) {
    const result = {}
    for (var i = 0; i < array.length; i++)
        result[array[i][key]] = array[i]
    return result
}

var sortBy = function (array, key, descending = false) {
    descending = descending ? -1 : 1
    return array.sort ((a, b) => ((a[key] < b[key]) ? -descending : ((a[key] > b[key]) ? descending : 0)))
}

var flat = function (array) {
    return array.reduce ((acc, cur) => acc.concat (cur), [])
}

var urlencode = function (object) {
    return Object.keys (object).map (key =>
        encodeURIComponent (key) + '=' + encodeURIComponent (object[key])).join ('&')
}

//-----------------------------------------------------------------------------

if (isNode) {

    const crypto = require ('crypto')
    var   fetch  = require ('node-fetch')

    var stringToBinary = function (string) {
        return Buffer.from (string, 'binary')
    }

    var stringToBase64 = function (string) {
        return new Buffer (string).toString ('base64')
    }

    var utf16ToBase64 = function (string) {
        return stringToBase64 (string)
    }

    var base64ToBinary = function (string) {
        return Buffer.from (string, 'base64')
    }

    var base64ToString = function (string) {
        return Buffer.from (string, 'base64').toString ()
    }

    var hash = function (request, hash = 'md5', digest = 'hex') {
        return crypto.createHash (hash).update (request).digest (digest)
    }

    var hmac = function (request, secret, hash = 'sha256', digest = 'hex') {
        return crypto.createHmac (hash, secret).update (request).digest (digest)
    }

} else {

    var fetch = function (url, options, verbose = false) {

        return new Promise ((resolve, reject) => {

            if (verbose)
                console.log (url, options)

            var xhr = new XMLHttpRequest ()
            var method = options.method || 'GET'

            xhr.open (method, url, true)
            xhr.onreadystatechange = () => {
                if (xhr.readyState == 4) {
                    if (xhr.status == 200)
                        resolve (xhr.responseText)
                    else
                        throw new Error (method, url, xhr.status, xhr.responseText)
                }
            }

            if (typeof options.headers != 'undefined')
                for (var header in options.headers)
                    xhr.setRequestHeader (header, options.headers[header])

            xhr.send (options.body)
        })
    }

    var stringToBinary = function (string) {
        return CryptoJS.enc.Latin1.parse (string)
    }

    var stringToBase64 = function (string) {
        return CryptoJS.enc.Latin1.parse (string).toString (CryptoJS.enc.Base64)
    }

    var utf16ToBase64  = function (string) {
        return CryptoJS.enc.Utf16.parse (string).toString (CryptoJS.enc.Base64)
    }

    var base64ToBinary = function (string) {
        return CryptoJS.enc.Base64.parse (string)
    }

    var base64ToString = function (string) {
        return CryptoJS.enc.Base64.parse (string).toString (CryptoJS.enc.Utf8)
    }

    var hash = function (request, hash = 'md5', digest = 'hex') {
        var encoding = (digest === 'binary') ? 'Latin1' : capitalize (digest)
        return CryptoJS[hash.toUpperCase ()] (request).toString (CryptoJS.enc[encoding])
    }

    var hmac = function (request, secret, hash = 'sha256', digest = 'hex') {
        var encoding = (digest === 'binary') ? 'Latin1' : capitalize (digest)
        return CryptoJS['Hmac' + hash.toUpperCase ()] (request, secret).toString (CryptoJS.enc[capitalize (encoding)])
    }
}

var urlencodeBase64 = function (base64string) {
    return base64string.replace (/[=]+$/, '').replace (/\+/g, '-').replace (/\//g, '_')
}

var jwt = function (request, secret, alg = 'HS256', hash = 'sha256') {
    var encodedHeader = urlencodeBase64 (stringToBase64 (JSON.stringify ({ 'alg': alg, 'typ': 'JWT' })))
    var encodedData = urlencodeBase64 (stringToBase64 (JSON.stringify (request)))
    var token = [ encodedHeader, encodedData ].join ('.')
    var signature = urlencodeBase64 (utf16ToBase64 (hmac (token, secret, hash, 'utf16')))
    return [ token, signature ].join ('.')
}

//-----------------------------------------------------------------------------

var Market = function (config) {

    this.hash = hash
    this.hmac = hmac
    this.jwt = jwt
    this.stringToBinary = stringToBinary
    this.stringToBase64 = stringToBase64
    this.base64ToBinary = base64ToBinary
    this.urlencode = urlencode
    this.omit = omit
    this.extend = extend
    this.flatten = flat
    this.indexBy = indexBy
    this.sortBy = sortBy
    this.keysort = keysort
    this.capitalize = capitalize

    this.init = function () {

        if (isNode)
            this.nodeVersion = process.version.match (/\d+\.\d+.\d+/) [0]

        if (this.api)
            Object.keys (this.api).forEach (type => {
                Object.keys (this.api[type]).forEach (method => {
                    var urls = this.api[type][method]
                    for (var i = 0; i < urls.length; i++) {
                        let url = urls[i].trim ()
                        let splitPath = url.split (/[^a-zA-Z0-9]/)

                        let uppercaseMethod  = method.toUpperCase ()
                        let lowercaseMethod  = method.toLowerCase ()
                        let camelcaseMethod  = capitalize (lowercaseMethod)
                        let camelcaseSuffix  = splitPath.map (capitalize).join ('')
                        let underscoreSuffix = splitPath.map (x => x.trim ().toLowerCase ()).filter (x => x.length > 0).join ('_')

                        if (camelcaseSuffix.indexOf (camelcaseMethod) === 0)
                            camelcaseSuffix = camelcaseSuffix.slice (camelcaseMethod.length)

                        if (underscoreSuffix.indexOf (lowercaseMethod) === 0)
                            underscoreSuffix = underscoreSuffix.slice (lowercaseMethod.length)

                        let camelcase  = type + camelcaseMethod + capitalize (camelcaseSuffix)
                        let underscore = type + '_' + lowercaseMethod + '_' + underscoreSuffix

                        let f = (params => this.request (url, type, uppercaseMethod, params))

                        this[camelcase]  = f
                        this[underscore] = f
                    }
                })
            })
    }

    this.fetch = function (url, method = 'GET', headers = undefined, body = undefined) {

        if (isNode)
            headers = extend ({
                'User-Agent': 'ccxt/0.1.0 (+https://github.com/kroitor/ccxt) Node.js/' + this.nodeVersion + ' (JavaScript)'
            }, headers)

        if (this.proxy.length)
            headers = extend ({ 'Origin': '*' }, headers)

        let options = { 'method': method, 'headers': headers, 'body': body }

        url = this.proxy + url

        if (this.verbose)
            console.log (this.id, url, options)

        return timeout (this.timeout, fetch (url, options)
            .then (response => (typeof response === 'string') ? response : response.text ())
            .then (response => {
                try {
                    return JSON.parse (response)
                } catch (e) {
                    if (response.match (/cloudflare/i) || response.match (/incapsula/i))
                        throw new DDoSProtectionError ('[DDoS Protection] ' + this.id + ' from this location currently not accessible.')
                    if (this.verbose)
                        console.log (this.id, 'error', e, response)
                    throw e
                }
            }))
    }

    this.load_products =
    this.loadProducts = function (reload = false) {
        if (!reload && this.products)
            return new Promise ((resolve, reject) => resolve (this.products))
        return this.fetchProducts ().then (products => {
            return this.products = indexBy (products, 'symbol')
        })
    }

    this.fetch_products =
    this.fetchProducts = function () {
        return new Promise ((resolve, reject) => resolve (this.products))
    }

    this.commonCurrencyCode = function (currency) {
        return (currency === 'XBT') ? 'BTC' : currency
    }

    this.product = function (product) {
        return (((typeof product === 'string') &&
            (typeof this.products != 'undefined') &&
            (typeof this.products[product] != 'undefined')) ? this.products[product] : product)
    }

    this.product_id =
    this.productId = function (product) {
        return this.product (product).id || product
    }

    this.symbol = function (product) {
        return this.product (product).symbol || product
    }

    this.extract_params =
    this.extractParams = function (string) {
        var re = /{([a-zA-Z0-9_]+?)}/g
        var matches = []
        let match
        while (match = re.exec (string))
            matches.push (match[1])
        return matches
    }

    this.implode_params =
    this.implodeParams = function (string, params) {
        for (var property in params)
            string = string.replace ('{' + property + '}', params[property])
        return string
    }

    this.create_limit_buy_order =
    this.createLimitBuyOrder = function (product, amount, price, params = {}) {
        return this.createOrder  (product, 'limit', 'buy', amount, price, params)
    }

    this.create_limit_sell_order =
    this.createLimitSellOrder = function (product, amount, price, params = {}) {
        return this.createOrder (product, 'limit', 'sell', amount, price, params)
    }

    this.create_market_buy_order =
    this.createMarketBuyOrder = function (product, amount, params = {}) {
        return this.createOrder (product, 'market', 'buy', amount, params)
    }

    this.create_market_sell_order =
    this.createMarketSellOrder = function (product, amount, params = {}) {
        return this.createOrder (product, 'market', 'sell', amount, params)
    }

    this.iso8601        = timestamp => new Date (timestamp).toISOString ()
    this.parse8601      = Date.parse
    this.seconds        = () => Math.floor (this.milliseconds () / 1000)
    this.microseconds   = () => Math.floor (this.milliseconds () * 1000)
    this.milliseconds   = Date.now
    this.nonce          = this.seconds
    this.id             = undefined
    this.rateLimit      = 2000
    this.timeout        = 10000
    this.yyyymmddhhmmss = timestamp => {
        let date = new Date (timestamp)
        let yyyy = date.getUTCFullYear ()
        let MM = date.getUTCMonth ()
        let dd = date.getUTCDay ()
        let hh = date.getUTCHours ()
        let mm = date.getUTCMinutes ()
        let ss = date.getUTCSeconds ()
        MM = MM < 10 ? ('0' + MM) : MM
        dd = dd < 10 ? ('0' + dd) : dd
        hh = hh < 10 ? ('0' + hh) : hh
        mm = mm < 10 ? ('0' + mm) : mm
        ss = ss < 10 ? ('0' + ss) : ss
        return yyyy + '-' + MM + '-' + dd + ' ' + hh + ':' + mm + ':' + ss
    }

    this.proxy = ''

    for (var property in config)
        this[property] = config[property]

    this.fetch_balance    = this.fetchBalance
    this.fetch_order_book = this.fetchOrderBook
    this.fetch_ticker     = this.fetchTicker
    this.fetch_trades     = this.fetchTrades

    this.verbose = this.log || this.debug || (this.verbosity == 1) || this.verbose

    this.init ()
}

//=============================================================================

var _1broker = {

    'id': '_1broker',
    'name': '1Broker',
    'countries': 'US',
    'rateLimit': 2000,
    'version': 'v2',
    'urls': {
        'logo': 'https://user-images.githubusercontent.com/1294454/27766021-420bd9fc-5ecb-11e7-8ed6-56d0081efed2.jpg',
        'api': 'https://1broker.com/api',
        'www': 'https://1broker.com',
        'doc': 'https://1broker.com/?c=en/content/api-documentation',
    },
    'api': {
        'private': {
            'get': [
                'market/bars',
                'market/categories',
                'market/details',
                'market/list',
                'market/quotes',
                'market/ticks',
                'order/cancel',
                'order/create',
                'order/open',
                'position/close',
                'position/close_cancel',
                'position/edit',
                'position/history',
                'position/open',
                'position/shared/get',
                'social/profile_statistics',
                'social/profile_trades',
                'user/bitcoin_deposit_address',
                'user/details',
                'user/overview',
                'user/quota_status',
                'user/transaction_log',
            ],
        },
    },

    async fetchCategories () {
        let categories = await this.privateGetMarketCategories ();
        return categories['response'];
    },

    async fetchProducts () {
<<<<<<< HEAD
        let this_ = this;
        let categories = await this_.fetchCategories ();
=======
        let this_ = this; // workaround for Babel bug (not passing `this` to _recursive() call)
        let categories = await this.fetchCategories ();
>>>>>>> e17d774a
        let result = [];
        for (let c = 0; c < categories.length; c++) {
            let category = categories[c];
            let products = await this_.privateGetMarketList ({
                'category': category.toLowerCase (),
            });
            for (let p = 0; p < products['response'].length; p++) {
                let product = products['response'][p];
                if ((category == 'FOREX') || (category == 'CRYPTO')) {
                    let id = product['symbol'];
                    let symbol = product['name'];
                    let [ base, quote ] = symbol.split ('/');
                    result.push ({
                        'id': id,
                        'symbol': symbol,
                        'base': base,
                        'quote': quote,
                        'info': product,
                    });
                } else {
                    let id = product['symbol'];
                    let symbol = product['symbol'];
                    let name = product['name'];
                    let type = product['type'].toLowerCase ();
                    result.push ({
                        'id': id,
                        'symbol': symbol,
                        'name': name,
                        'type': type,
                        'info': product,
                    });
                }
            }
        }
        return result;
    },

    fetchBalance () {
        return this.privateGetUserOverview ();
    },

    async fetchOrderBook (product) {
        let response = await this.privateGetMarketQuotes ({
            'symbols': this.productId (product),
        });
        let orderbook = response['response'][0];
        let timestamp = this.parse8601 (orderbook['updated']);
        let bidPrice = parseFloat (orderbook['bid']);
        let askPrice = parseFloat (orderbook['ask']);
        let bid = [ bidPrice, undefined ];
        let ask = [ askPrice, undefined ];
        return {
            'timestamp': timestamp,
            'datetime': this.iso8601 (timestamp),
            'bids': [ bid ],
            'asks': [ ask ],
        };
    },

    async fetchTicker (product) {
        let result = await this.privateGetMarketBars ({
            'symbol': this.productId (product),
            'resolution': 60,
            'limit': 1,
        });
        let orderbook = await this.fetchOrderBook (product);
        let ticker = result['response'][0];
        let timestamp = this.parse8601 (ticker['date']);
        return {
            'timestamp': timestamp,
            'datetime': this.iso8601 (timestamp),
            'high': parseFloat (ticker['h']),
            'low': parseFloat (ticker['l']),
            'bid': orderbook['bids'][0][0],
            'ask': orderbook['asks'][0][0],
            'vwap': undefined,
            'open': parseFloat (ticker['o']),
            'close': parseFloat (ticker['c']),
            'first': undefined,
            'last': undefined,
            'change': undefined,
            'percentage': undefined,
            'average': undefined,
            'baseVolume': undefined,
            'quoteVolume': undefined,
        };
    },

    createOrder (product, type, side, amount, price = undefined, params = {}) {
        let order = {
            'symbol': this.productId (product),
            'margin': amount,
            'direction': (side == 'sell') ? 'short' : 'long',
            'leverage': 1,
            'type': side,
        };
        if (type == 'limit')
            order['price'] = price;
        else
            order['type'] += '_market';
        return this.privateGetOrderCreate (this.extend (order, params));
    },

    cancelOrder (id) {
        return this.privatePostOrderCancel ({ 'order_id': id });
    },

    request (path, type = 'public', method = 'GET', params = {}, headers = undefined, body = undefined) {
        let apiKeyLength = this.apiKey.length;
        if (!apiKeyLength)
            throw new Error (this.id + ' requires apiKey for all requests');
        let url = this.urls['api'] + '/' + this.version + '/' + path + '.php';
        let query = this.extend ({ 'token': this.apiKey }, params);
        url += '?' + this.urlencode (query);
        return this.fetch (url, method);        
    },
}

//-----------------------------------------------------------------------------

var cryptocapital = {

    'id': 'cryptocapital',
    'name': 'Crypto Capital',
    'comment': 'Crypto Capital API',
    'countries': 'PA', // Panama
    'urls': {
        'logo': 'https://user-images.githubusercontent.com/1294454/27993158-7a13f140-64ac-11e7-89cc-a3b441f0b0f8.jpg',
        'www': 'https://cryptocapital.co',
        'doc': 'https://github.com/cryptocap',
    },
    'api': {
        'public': {
            'get': [
                'stats',
                'historical-prices',
                'order-book',
                'transactions',
            ],
        },
        'private': {
            'post': [
                'balances-and-info',
                'open-orders',
                'user-transactions',
                'btc-deposit-address/get',
                'btc-deposit-address/new',
                'deposits/get',
                'withdrawals/get',
                'orders/new',
                'orders/edit',
                'orders/cancel',
                'orders/status',
                'withdrawals/new',
            ],
        },
    },
    'products': {
    },

    fetchBalance () {
        return this.privatePostBalancesAndInfo ();
    },

    async fetchOrderBook (product) {
        let response = await this.publicGetOrderBook ({
            'currency': this.productId (product),
        });
        let orderbook = response['order-book'];
        let timestamp = this.milliseconds ();
        let result = {
            'bids': [],
            'asks': [],
            'timestamp': timestamp,
            'datetime': this.iso8601 (timestamp),
        };
        let sides = { 'bids': 'bid', 'asks': 'ask' };
        let keys = Object.keys (sides);
        for (let k = 0; k < keys.length; k++) {
            let key = keys[k];
            let side = sides[key];
            let orders = orderbook[side];
            for (let i = 0; i < orders.length; i++) {
                let order = orders[i];
                let timestamp = parseInt (order['timestamp']) * 1000;
                let price = parseFloat (order['price']);
                let amount = parseFloat (order['order_amount']);
                result[key].push ([ price, amount, timestamp ]);
            }
        }
        return result;
    },

    async fetchTicker (product) {
        let response = await this.publicGetStats ({
            'currency': this.productId (product),
        });
        let ticker = response['stats'];
        let timestamp = this.milliseconds ();
        return {
            'timestamp': timestamp,
            'datetime': this.iso8601 (timestamp),
            'high': parseFloat (ticker['max']),
            'low': parseFloat (ticker['min']),
            'bid': parseFloat (ticker['bid']),
            'ask': parseFloat (ticker['ask']),
            'vwap': undefined,
            'open': parseFloat (ticker['open']),
            'close': undefined,
            'first': undefined,
            'last': parseFloat (ticker['last_price']),
            'change': parseFloat (ticker['daily_change']),
            'percentage': undefined,
            'average': undefined,
            'baseVolume': undefined,
            'quoteVolume': parseFloat (ticker['total_btc_traded']),
        };
    },

    fetchTrades (product) {
        return this.publicGetTransactions ({
            'currency': this.productId (product),
        });
    },

    createOrder (product, type, side, amount, price = undefined, params = {}) {
        let order = {
            'side': side,
            'type': type,
            'currency': this.productId (product),
            'amount': amount,
        };
        if (type == 'limit')
            order['limit_price'] = price;
        return this.privatePostOrdersNew (this.extend (order, params));
    },

    cancelOrder (id) {
        return this.privatePostOrdersCancel ({ 'id': id });
    },

    request (path, type = 'public', method = 'GET', params = {}, headers = undefined, body = undefined) {
        if (this.id == 'cryptocapital')
            throw new Error (this.id + ' is an abstract base API for _1BTCXE');
        let url = this.urls['api'] + '/' + path;
        if (type == 'public') {
            if (Object.keys (params).length)
                url += '?' + this.urlencode (params);
        } else {
            let query = this.extend ({
                'api_key': this.apiKey,
                'nonce': this.nonce (),
            }, params);
            query['signature'] = this.hmac (JSON.stringify (query), this.secret);
            body = JSON.stringify (query);
            headers = { 'Content-Type': 'application/json' };
        }
        return this.fetch (url, method, headers, body);
    },
}

//-----------------------------------------------------------------------------

var _1btcxe = extend (cryptocapital, {

    'id': '_1btcxe',
    'name': '1BTCXE',
    'countries': 'PA', // Panama
    'comment': 'Crypto Capital API',
    'urls': {
        'logo': 'https://user-images.githubusercontent.com/1294454/27766049-2b294408-5ecc-11e7-85cc-adaff013dc1a.jpg',
        'api': 'https://1btcxe.com/api',
        'www': 'https://1btcxe.com',
        'doc': 'https://1btcxe.com/api-docs.php',
    },
    'products': {
        'BTC/USD': { 'id': 'USD', 'symbol': 'BTC/USD', 'base': 'BTC', 'quote': 'USD', },
        'BTC/EUR': { 'id': 'EUR', 'symbol': 'BTC/EUR', 'base': 'BTC', 'quote': 'EUR', },
        'BTC/CNY': { 'id': 'CNY', 'symbol': 'BTC/CNY', 'base': 'BTC', 'quote': 'CNY', },
        'BTC/RUB': { 'id': 'RUB', 'symbol': 'BTC/RUB', 'base': 'BTC', 'quote': 'RUB', },
        'BTC/CHF': { 'id': 'CHF', 'symbol': 'BTC/CHF', 'base': 'BTC', 'quote': 'CHF', },
        'BTC/JPY': { 'id': 'JPY', 'symbol': 'BTC/JPY', 'base': 'BTC', 'quote': 'JPY', },
        'BTC/GBP': { 'id': 'GBP', 'symbol': 'BTC/GBP', 'base': 'BTC', 'quote': 'GBP', },
        'BTC/CAD': { 'id': 'CAD', 'symbol': 'BTC/CAD', 'base': 'BTC', 'quote': 'CAD', },
        'BTC/AUD': { 'id': 'AUD', 'symbol': 'BTC/AUD', 'base': 'BTC', 'quote': 'AUD', },
        'BTC/AED': { 'id': 'AED', 'symbol': 'BTC/AED', 'base': 'BTC', 'quote': 'AED', },
        'BTC/BGN': { 'id': 'BGN', 'symbol': 'BTC/BGN', 'base': 'BTC', 'quote': 'BGN', },
        'BTC/CZK': { 'id': 'CZK', 'symbol': 'BTC/CZK', 'base': 'BTC', 'quote': 'CZK', },
        'BTC/DKK': { 'id': 'DKK', 'symbol': 'BTC/DKK', 'base': 'BTC', 'quote': 'DKK', },
        'BTC/HKD': { 'id': 'HKD', 'symbol': 'BTC/HKD', 'base': 'BTC', 'quote': 'HKD', },
        'BTC/HRK': { 'id': 'HRK', 'symbol': 'BTC/HRK', 'base': 'BTC', 'quote': 'HRK', },
        'BTC/HUF': { 'id': 'HUF', 'symbol': 'BTC/HUF', 'base': 'BTC', 'quote': 'HUF', },
        'BTC/ILS': { 'id': 'ILS', 'symbol': 'BTC/ILS', 'base': 'BTC', 'quote': 'ILS', },
        'BTC/INR': { 'id': 'INR', 'symbol': 'BTC/INR', 'base': 'BTC', 'quote': 'INR', },
        'BTC/MUR': { 'id': 'MUR', 'symbol': 'BTC/MUR', 'base': 'BTC', 'quote': 'MUR', },
        'BTC/MXN': { 'id': 'MXN', 'symbol': 'BTC/MXN', 'base': 'BTC', 'quote': 'MXN', },
        'BTC/NOK': { 'id': 'NOK', 'symbol': 'BTC/NOK', 'base': 'BTC', 'quote': 'NOK', },
        'BTC/NZD': { 'id': 'NZD', 'symbol': 'BTC/NZD', 'base': 'BTC', 'quote': 'NZD', },
        'BTC/PLN': { 'id': 'PLN', 'symbol': 'BTC/PLN', 'base': 'BTC', 'quote': 'PLN', },
        'BTC/RON': { 'id': 'RON', 'symbol': 'BTC/RON', 'base': 'BTC', 'quote': 'RON', },
        'BTC/SEK': { 'id': 'SEK', 'symbol': 'BTC/SEK', 'base': 'BTC', 'quote': 'SEK', },
        'BTC/SGD': { 'id': 'SGD', 'symbol': 'BTC/SGD', 'base': 'BTC', 'quote': 'SGD', },
        'BTC/THB': { 'id': 'THB', 'symbol': 'BTC/THB', 'base': 'BTC', 'quote': 'THB', },
        'BTC/TRY': { 'id': 'TRY', 'symbol': 'BTC/TRY', 'base': 'BTC', 'quote': 'TRY', },
        'BTC/ZAR': { 'id': 'ZAR', 'symbol': 'BTC/ZAR', 'base': 'BTC', 'quote': 'ZAR', },
    },
})

//-----------------------------------------------------------------------------

var anxpro = {

    'id': 'anxpro',
    'name': 'ANXPro',
    'countries': [ 'JP', 'SG', 'HK', 'NZ', ],
    'version': '2',
    'rateLimit': 2000,
    'urls': {
        'logo': 'https://user-images.githubusercontent.com/1294454/27765983-fd8595da-5ec9-11e7-82e3-adb3ab8c2612.jpg',
        'api': 'https://anxpro.com/api',
        'www': 'https://anxpro.com',
        'doc': 'https://anxpro.com/pages/api',
    },
    'api': {
        'public': {
            'get': [
                '{currency_pair}/money/ticker',
                '{currency_pair}/money/depth/full',
                '{currency_pair}/money/trade/fetch', // disabled by ANXPro
            ],
        },
        'private': {
            'post': [
                '{currency_pair}/money/order/add',
                '{currency_pair}/money/order/cancel',
                '{currency_pair}/money/order/quote',
                '{currency_pair}/money/order/result',
                '{currency_pair}/money/orders',
                'money/{currency}/address',
                'money/{currency}/send_simple',
                'money/info',
                'money/trade/list',
                'money/wallet/history',
            ],
        },
    },
    'products': {
        'BTC/USD': { 'id': 'BTCUSD', 'symbol': 'BTC/USD', 'base': 'BTC', 'quote': 'USD' },
        'BTC/HKD': { 'id': 'BTCHKD', 'symbol': 'BTC/HKD', 'base': 'BTC', 'quote': 'HKD' },
        'BTC/EUR': { 'id': 'BTCEUR', 'symbol': 'BTC/EUR', 'base': 'BTC', 'quote': 'EUR' },
        'BTC/CAD': { 'id': 'BTCCAD', 'symbol': 'BTC/CAD', 'base': 'BTC', 'quote': 'CAD' },
        'BTC/AUD': { 'id': 'BTCAUD', 'symbol': 'BTC/AUD', 'base': 'BTC', 'quote': 'AUD' },
        'BTC/SGD': { 'id': 'BTCSGD', 'symbol': 'BTC/SGD', 'base': 'BTC', 'quote': 'SGD' },
        'BTC/JPY': { 'id': 'BTCJPY', 'symbol': 'BTC/JPY', 'base': 'BTC', 'quote': 'JPY' },
        'BTC/GBP': { 'id': 'BTCGBP', 'symbol': 'BTC/GBP', 'base': 'BTC', 'quote': 'GBP' },
        'BTC/NZD': { 'id': 'BTCNZD', 'symbol': 'BTC/NZD', 'base': 'BTC', 'quote': 'NZD' },
        'LTC/BTC': { 'id': 'LTCBTC', 'symbol': 'LTC/BTC', 'base': 'LTC', 'quote': 'BTC' },
        'DOGE/BTC': { 'id': 'DOGEBTC', 'symbol': 'DOGE/BTC', 'base': 'DOGE', 'quote': 'BTC' },
        'STR/BTC': { 'id': 'STRBTC', 'symbol': 'STR/BTC', 'base': 'STR', 'quote': 'BTC' },
        'XRP/BTC': { 'id': 'XRPBTC', 'symbol': 'XRP/BTC', 'base': 'XRP', 'quote': 'BTC' },
    },

    fetchBalance () {
        return this.privatePostMoneyInfo ();
    },

    async fetchOrderBook (product) {
        let response = await this.publicGetCurrencyPairMoneyDepthFull ({
            'currency_pair': this.productId (product),
        });
        let orderbook = response['data'];
        let timestamp = parseInt (orderbook['dataUpdateTime'] / 1000);
        let result = {
            'bids': [],
            'asks': [],
            'timestamp': timestamp,
            'datetime': this.iso8601 (timestamp),
        };
        let sides = [ 'bids', 'asks' ];
        for (let s = 0; s < sides.length; s++) {
            let side = sides[s];
            let orders = orderbook[side];
            for (let i = 0; i < orders.length; i++) {
                let order = orders[i];
                let price = parseFloat (order['price']);
                let amount = parseFloat (order['amount']);
                result[side].push ([ price, amount ]);
            }
        }
        return result;
    },

    async fetchTicker (product) {
        let response = await this.publicGetCurrencyPairMoneyTicker ({
            'currency_pair': this.productId (product),
        });
        let ticker = response['data'];
        let timestamp = parseInt (ticker['dataUpdateTime'] / 1000);
        return {
            'timestamp': timestamp,
            'datetime': this.iso8601 (timestamp),
            'high': parseFloat (ticker['high']['value']),
            'low': parseFloat (ticker['low']['value']),
            'bid': parseFloat (ticker['buy']['value']),
            'ask': parseFloat (ticker['sell']['value']),
            'vwap': parseFloat (ticker['vwap']['value']),
            'open': undefined,
            'close': undefined,
            'first': undefined,
            'last': parseFloat (ticker['last']['value']),
            'change': undefined,
            'percentage': undefined,
            'average': parseFloat (ticker['avg']['value']),
            'baseVolume': undefined,
            'quoteVolume': parseFloat (ticker['vol']['value']),
        };
    },

    fetchTrades (product) {
        return this.publicGetCurrencyPairMoneyTradeFetch ({
            'currency_pair': this.productId (product),
        });
    },

    createOrder (product, type, side, amount, price = undefined, params = {}) {
        let order = {
            'currency_pair': this.productId (product),
            'amount_int': amount,
            'type': side,
        };
        if (type == 'limit')
            order['price_int'] = price;
        return this.privatePostCurrencyPairOrderAdd (this.extend (order, params));
    },

    cancelOrder (id) {
        return this.privatePostCurrencyPairOrderCancel ({ 'oid': id });
    },

    nonce () {
        return this.milliseconds ();
    },

    request (path, type = 'public', method = 'GET', params = {}, headers = undefined, body = undefined) {
        let request = this.implodeParams (path, params);
        let query = this.omit (params, this.extractParams (path));
        let url = this.urls['api'] + '/' + this.version + '/' + request;
        if (type == 'public') {
            if (Object.keys (query).length)
                url += '?' + this.urlencode (query);
        } else {
            let nonce = this.nonce ();
            body = this.urlencode (this.extend ({ 'nonce': nonce }, query));
            let secret = this.base64ToBinary (this.secret);
            let auth = request + "\0" + body;
            headers = {
                'Content-Type': 'application/x-www-form-urlencoded',
                'Rest-Key': this.apiKey,
                'Rest-Sign': this.hmac (auth, secret, 'sha512', 'base64'),
            };
        }
        return this.fetch (url, method, headers, body);
    },
}

//-----------------------------------------------------------------------------

var bit2c = {

    'id': 'bit2c',
    'name': 'Bit2C',
    'countries': 'IL', // Israel
    'rateLimit': 3000,
    'urls': {
        'logo': 'https://user-images.githubusercontent.com/1294454/27766119-3593220e-5ece-11e7-8b3a-5a041f6bcc3f.jpg',
        'api': 'https://www.bit2c.co.il',
        'www': 'https://www.bit2c.co.il',
        'doc': [
            'https://www.bit2c.co.il/home/api',
            'https://github.com/OferE/bit2c',
        ],
    },
    'api': {
        'public': {
            'get': [
                'Exchanges/{pair}/Ticker',
                'Exchanges/{pair}/orderbook',
                'Exchanges/{pair}/trades',
            ],
        },
        'private': {
            'post': [
                'Account/Balance',
                'Account/Balance/v2',
                'Merchant/CreateCheckout',
                'Order/AccountHistory',
                'Order/AddCoinFundsRequest',
                'Order/AddFund',
                'Order/AddOrder',
                'Order/AddOrderMarketPriceBuy',
                'Order/AddOrderMarketPriceSell',
                'Order/CancelOrder',
                'Order/MyOrders',
                'Payment/GetMyId',
                'Payment/Send',
            ],
        },
    },
    'products': {
        'BTC/NIS': { 'id': 'BtcNis', 'symbol': 'BTC/NIS', 'base': 'BTC', 'quote': 'NIS' },
        'LTC/BTC': { 'id': 'LtcBtc', 'symbol': 'LTC/BTC', 'base': 'LTC', 'quote': 'BTC' },
        'LTC/NIS': { 'id': 'LtcNis', 'symbol': 'LTC/NIS', 'base': 'LTC', 'quote': 'NIS' },
    },

    fetchBalance () {
        return this.privatePostAccountBalanceV2 ();
    },

    async fetchOrderBook (product) {
        let orderbook = await this.publicGetExchangesPairOrderbook ({
            'pair': this.productId (product),
        });
        let timestamp = this.milliseconds ();
        let result = {
            'bids': [],
            'asks': [],
            'timestamp': timestamp,
            'datetime': this.iso8601 (timestamp),
        };
        let sides = [ 'bids', 'asks' ];
        for (let s = 0; s < sides.length; s++) {
            let side = sides[s];
            let orders = orderbook[side];
            for (let i = 0; i < orders.length; i++) {
                let order = orders[i];
                let price = order[0];
                let amount = order[1];
                let timestamp = order[2] * 1000;
                result[side].push ([ price, amount, timestamp ]);
            }
        }
        return result;
    },

    async fetchTicker (product) {
        let ticker = await this.publicGetExchangesPairTicker ({
            'pair': this.productId (product),
        });
        let timestamp = this.milliseconds ();
        return {
            'timestamp': timestamp,
            'datetime': this.iso8601 (timestamp),
            'high': parseFloat (ticker['h']),
            'low': parseFloat (ticker['l']),
            'bid': undefined,
            'ask': undefined,
            'vwap': undefined,
            'open': undefined,
            'close': undefined,
            'first': undefined,
            'last': parseFloat (ticker['ll']),
            'change': undefined,
            'percentage': undefined,
            'average': parseFloat (ticker['av']),
            'baseVolume': undefined,
            'quoteVolume': parseFloat (ticker['a']),
        };
    },

    fetchTrades (product) {
        return this.publicGetExchangesPairTrades ({
            'pair': this.productId (product),
        });
    },

    createOrder (product, type, side, amount, price = undefined, params = {}) {
        let method = 'privatePostOrderAddOrder';
        let order = {
            'Amount': amount,
            'Pair': this.productId (product),
        };
        if (type == 'market') {
            method += 'MarketPrice' + this.capitalize (side);
        } else {
            order['Price'] = price;
            order['Total'] = amount * price;
            order['IsBid'] = (side == 'buy');
        }
        return this[method] (this.extend (order, params));
    },

    cancelOrder (id) {
        return this.privatePostOrderCancelOrder ({ 'id': id });
    },

    request (path, type = 'public', method = 'GET', params = {}, headers = undefined, body = undefined) {
        let url = this.urls['api'] + '/' + this.implodeParams (path, params);
        if (type == 'public') {
            url += '.json';
        } else {
            let nonce = this.nonce ();
            let query = this.extend ({ 'nonce': nonce }, params);
            body = this.urlencode (query);
            headers = {
                'Content-Type': 'application/x-www-form-urlencoded',
                'Content-Length': body.length,
                'key': this.apiKey,
                'sign': this.hmac (body, this.secret, 'sha512', 'base64'),
            };
        }
        return this.fetch (url, method, headers, body);
    },
}

//-----------------------------------------------------------------------------

var bitbay = {

    'id': 'bitbay',
    'name': 'BitBay',
    'countries': [ 'PL', 'EU', ], // Poland
    'rateLimit': 1000,
    'urls': {
        'logo': 'https://user-images.githubusercontent.com/1294454/27766132-978a7bd8-5ece-11e7-9540-bc96d1e9bbb8.jpg',
        'www': 'https://bitbay.net',
        'api': {
            'public': 'https://bitbay.net/API/Public',
            'private': 'https://bitbay.net/API/Trading/tradingApi.php',
        },
        'doc': [
            'https://bitbay.net/public-api',
            'https://bitbay.net/account/tab-api',
            'https://github.com/BitBayNet/API',
        ],
    },
    'api': {
        'public': {
            'get': [
                '{id}/all',
                '{id}/market',
                '{id}/orderbook',
                '{id}/ticker',
                '{id}/trades',
            ],
        },
        'private': {
            'post': [
                'info',
                'trade',
                'cancel',
                'orderbook',
                'orders',
                'transfer',
                'withdraw',
                'history',
                'transactions',
            ],
        },
    },
    'products': {
        'BTC/USD': { 'id': 'BTCUSD', 'symbol': 'BTC/USD', 'base': 'BTC', 'quote': 'USD' },
        'BTC/EUR': { 'id': 'BTCEUR', 'symbol': 'BTC/EUR', 'base': 'BTC', 'quote': 'EUR' },
        'BTC/PLN': { 'id': 'BTCPLN', 'symbol': 'BTC/PLN', 'base': 'BTC', 'quote': 'PLN' },
        'LTC/USD': { 'id': 'LTCUSD', 'symbol': 'LTC/USD', 'base': 'LTC', 'quote': 'USD' },
        'LTC/EUR': { 'id': 'LTCEUR', 'symbol': 'LTC/EUR', 'base': 'LTC', 'quote': 'EUR' },
        'LTC/PLN': { 'id': 'LTCPLN', 'symbol': 'LTC/PLN', 'base': 'LTC', 'quote': 'PLN' },
        'LTC/BTC': { 'id': 'LTCBTC', 'symbol': 'LTC/BTC', 'base': 'LTC', 'quote': 'BTC' },
        'ETH/USD': { 'id': 'ETHUSD', 'symbol': 'ETH/USD', 'base': 'ETH', 'quote': 'USD' },
        'ETH/EUR': { 'id': 'ETHEUR', 'symbol': 'ETH/EUR', 'base': 'ETH', 'quote': 'EUR' },
        'ETH/PLN': { 'id': 'ETHPLN', 'symbol': 'ETH/PLN', 'base': 'ETH', 'quote': 'PLN' },
        'ETH/BTC': { 'id': 'ETHBTC', 'symbol': 'ETH/BTC', 'base': 'ETH', 'quote': 'BTC' },
        'LSK/USD': { 'id': 'LSKUSD', 'symbol': 'LSK/USD', 'base': 'LSK', 'quote': 'USD' },
        'LSK/EUR': { 'id': 'LSKEUR', 'symbol': 'LSK/EUR', 'base': 'LSK', 'quote': 'EUR' },
        'LSK/PLN': { 'id': 'LSKPLN', 'symbol': 'LSK/PLN', 'base': 'LSK', 'quote': 'PLN' },
        'LSK/BTC': { 'id': 'LSKBTC', 'symbol': 'LSK/BTC', 'base': 'LSK', 'quote': 'BTC' },
    },

    fetchBalance () {
        return this.privatePostInfo ();
    },

    async fetchOrderBook (product) {
        let orderbook = await this.publicGetIdOrderbook ({
            'id': this.productId (product),
        });
        let timestamp = this.milliseconds ();
        let result = {
            'bids': orderbook['bids'],
            'asks': orderbook['asks'],
            'timestamp': timestamp,
            'datetime': this.iso8601 (timestamp),
        };
        return result;
    },

    async fetchTicker (product) {
        let ticker = await this.publicGetIdTicker ({
            'id': this.productId (product),
        });
        let timestamp = this.milliseconds ();
        return {
            'timestamp': timestamp,
            'datetime': this.iso8601 (timestamp),
            'high': parseFloat (ticker['max']),
            'low': parseFloat (ticker['min']),
            'bid': parseFloat (ticker['bid']),
            'ask': parseFloat (ticker['ask']),
            'vwap': parseFloat (ticker['vwap']),
            'open': undefined,
            'close': undefined,
            'first': undefined,
            'last': parseFloat (ticker['last']),
            'change': undefined,
            'percentage': undefined,
            'average': parseFloat (ticker['average']),
            'baseVolume': undefined,
            'quoteVolume': parseFloat (ticker['volume']),
            'info': ticker,
        };
    },

    fetchTrades (product) {
        return this.publicGetIdTrades ({
            'id': this.productId (product),
        });
    },

    createOrder (product, type, side, amount, price = undefined, params = {}) {
        let p = this.product (product);
        return this.privatePostTrade (this.extend ({
            'type': side,
            'currency': p['base'],
            'amount': amount,
            'payment_currency': p['quote'],
            'rate': price,
        }, params));
    },

    cancelOrder (id) {
        return this.privatePostCancel ({ 'id': id });
    },

    request (path, type = 'public', method = 'GET', params = {}, headers = undefined, body = undefined) {
        let url = this.urls['api'][type];
        if (type == 'public') {
            url += '/' + this.implodeParams (path, params) + '.json';
        } else {
            body = this.urlencode (this.extend ({
                'method': path,
                'moment': this.nonce (),
            }, params));
            headers = {
                'Content-Type': 'application/x-www-form-urlencoded',
                'Content-Length': body.length,
                'API-Key': this.apiKey,
                'API-Hash': this.hmac (body, this.secret, 'sha512'),
            };
        }
        return this.fetch (url, method, headers, body);
    },
}

//-----------------------------------------------------------------------------

var bitbays = {

    'id': 'bitbays',
    'name': 'BitBays',
    'countries': [ 'CN', 'GB', 'HK', 'AU', 'CA' ],
    'rateLimit': 2000,
    'version': 'v1',
    'urls': {
        'logo': 'https://user-images.githubusercontent.com/1294454/27808599-983687d2-6051-11e7-8d95-80dfcbe5cbb4.jpg',
        'api': 'https://bitbays.com/api',
        'www': 'https://bitbays.com',
        'doc': 'https://bitbays.com/help/api/',
    },
    'api': {
        'public': {
            'get': [
                'ticker',
                'trades',
                'depth',
            ],
        },
        'private': {
            'post': [
                'cancel',
                'info',
                'orders',
                'order',
                'transactions',
                'trade',
            ],
        },
    },
    'products': {
        'BTC/USD': { 'id': 'btc_usd', 'symbol': 'BTC/USD', 'base': 'BTC', 'quote': 'USD' },
        'BTC/CNY': { 'id': 'btc_cny', 'symbol': 'BTC/CNY', 'base': 'BTC', 'quote': 'CNY' },
        'ODS/BTC': { 'id': 'ods_btc', 'symbol': 'ODS/BTC', 'base': 'ODS', 'quote': 'BTC' },
        'LSK/BTC': { 'id': 'lsk_btc', 'symbol': 'LSK/BTC', 'base': 'LSK', 'quote': 'BTC' },
        'LSK/CNY': { 'id': 'lsk_cny', 'symbol': 'LSK/CNY', 'base': 'LSK', 'quote': 'CNY' },
    },

    async fetchOrderBook (product) {
        let response = await this.publicGetDepth ({
            'market': this.productId (product),
        });
        let orderbook = response['result'];
        let timestamp = this.milliseconds ();
        let result = {
            'bids': [],
            'asks': [],
            'timestamp': timestamp,
            'datetime': this.iso8601 (timestamp),
        };
        let sides = [ 'bids', 'asks' ];
        for (let s = 0; s < sides.length; s++) {
            let side = sides[s];
            let orders = orderbook[side];
            for (let i = 0; i < orders.length; i++) {
                let order = orders[i];
                let price = parseFloat (order[0]);
                let amount = parseFloat (order[1]);
                result[side].push ([ price, amount ]);
            }
        }
        return result;
    },

    async fetchTicker (product) {
        let response = await this.publicGetTicker ({
            'market': this.productId (product),
        });
        let ticker = response['result'];
        let timestamp = this.milliseconds ();
        return {
            'timestamp': timestamp,
            'datetime': this.iso8601 (timestamp),
            'high': parseFloat (ticker['high']),
            'low': parseFloat (ticker['low']),
            'bid': parseFloat (ticker['buy']),
            'ask': parseFloat (ticker['sell']),
            'vwap': undefined,
            'open': undefined,
            'close': undefined,
            'first': undefined,
            'last': parseFloat (ticker['last']),
            'change': undefined,
            'percentage': undefined,
            'average': undefined,
            'baseVolume': undefined,
            'quoteVolume': parseFloat (ticker['vol']),
            'info': ticker,
        };
    },

    fetchTrades (product) {
        return this.publicGetTrades ({
            'market': this.productId (product),
        });
    },

    createOrder (product, type, side, amount, price = undefined, params = {}) {
        let order = {
            'market': this.productId (product),
            'op': side,
            'amount': amount,
        };
        if (type == 'market') {
            order['order_type'] = 1;
            order['price'] = price;
        } else {
            order['order_type'] = 0;
        }
        return this.privatePostTrade (this.extend (order, params));
    },

    cancelOrder (id) {
        return this.privatePostCancel ({ 'id': id });
    },

    request (path, type = 'public', method = 'GET', params = {}, headers = undefined, body = undefined) {
        let url = this.urls['api'] + '/' + this.version + '/' + path;
        if (type == 'public') {
            if (Object.keys (params).length)
                url += '?' + this.urlencode (params);
        } else {
            let nonce = this.nonce ();
            body = this.urlencode (this.extend ({
                'nonce': nonce,
            }, params));
            headers = {
                'Content-Type': 'application/x-www-form-urlencoded',
                'Content-Length': body.length,
                'Key': this.apiKey,
                'Sign': this.hmac (body, this.secret, 'sha512'),
            };
        }
        return this.fetch (url, method, headers, body);
    },
}

//-----------------------------------------------------------------------------

var bitcoincoid = {

    'id': 'bitcoincoid',
    'name': 'Bitcoin.co.id',
    'countries': 'ID', // Indonesia
    'urls': {
        'logo': 'https://user-images.githubusercontent.com/1294454/27766138-043c7786-5ecf-11e7-882b-809c14f38b53.jpg',
        'api': {
            'public': 'https://vip.bitcoin.co.id/api',
            'private': 'https://vip.bitcoin.co.id/tapi',
        },
        'www': 'https://www.bitcoin.co.id',
        'doc': [
            'https://vip.bitcoin.co.id/downloads/BITCOINCOID-API-DOCUMENTATION.pdf',
            'https://vip.bitcoin.co.id/trade_api',            
        ],
    },
    'api': {
        'public': {
            'get': [
                '{pair}/ticker',
                '{pair}/trades',
                '{pair}/depth',
            ],
        },
        'private': {
            'post': [
                'getInfo',
                'transHistory',
                'trade',
                'tradeHistory',
                'openOrders',
                'cancelOrder',
            ],
        },
    },
    'products': {
        'BTC/IDR':  { 'id': 'btc_idr', 'symbol': 'BTC/IDR', 'base': 'BTC', 'quote': 'IDR', 'baseId': 'btc', 'quoteId': 'idr' },
        'BTS/BTC':  { 'id': 'bts_btc', 'symbol': 'BTS/BTC', 'base': 'BTS', 'quote': 'BTC', 'baseId': 'bts', 'quoteId': 'btc' },
        'DASH/BTC': { 'id': 'drk_btc', 'symbol': 'DASH/BTC', 'base': 'DASH', 'quote': 'BTC', 'baseId': 'drk', 'quoteId': 'btc' },
        'DOGE/BTC': { 'id': 'doge_btc', 'symbol': 'DOGE/BTC', 'base': 'DOGE', 'quote': 'BTC', 'baseId': 'doge', 'quoteId': 'btc' },
        'ETH/BTC':  { 'id': 'eth_btc', 'symbol': 'ETH/BTC', 'base': 'ETH', 'quote': 'BTC', 'baseId': 'eth', 'quoteId': 'btc' },
        'LTC/BTC':  { 'id': 'ltc_btc', 'symbol': 'LTC/BTC', 'base': 'LTC', 'quote': 'BTC', 'baseId': 'ltc', 'quoteId': 'btc' },
        'NXT/BTC':  { 'id': 'nxt_btc', 'symbol': 'NXT/BTC', 'base': 'NXT', 'quote': 'BTC', 'baseId': 'nxt', 'quoteId': 'btc' },
        'STR/BTC':  { 'id': 'str_btc', 'symbol': 'STR/BTC', 'base': 'STR', 'quote': 'BTC', 'baseId': 'str', 'quoteId': 'btc' },
        'NEM/BTC':  { 'id': 'nem_btc', 'symbol': 'NEM/BTC', 'base': 'NEM', 'quote': 'BTC', 'baseId': 'nem', 'quoteId': 'btc' },
        'XRP/BTC':  { 'id': 'xrp_btc', 'symbol': 'XRP/BTC', 'base': 'XRP', 'quote': 'BTC', 'baseId': 'xrp', 'quoteId': 'btc' },
    },

    fetchBalance () {
        return this.privatePostGetInfo ();
    },

    async fetchOrderBook (product) {
        let orderbook = await this.publicGetPairDepth ({
            'pair': this.productId (product),
        });
        let timestamp = this.milliseconds ();
        let result = {
            'bids': [],
            'asks': [],
            'timestamp': timestamp,
            'datetime': this.iso8601 (timestamp),
        };
        let sides = { 'bids': 'buy', 'asks': 'sell' };
        let keys = Object.keys (sides);
        for (let k = 0; k < keys.length; k++) {
            let key = keys[k];
            let side = sides[key];
            let orders = orderbook[side];
            for (let i = 0; i < orders.length; i++) {
                let order = orders[i];
                let price = parseFloat (order[0]);
                let amount = parseFloat (order[1]);
                result[key].push ([ price, amount ]);
            }
        }
        return result;
    },

    async fetchTicker (product) {
        let pair = this.product (product);
        let response = await this.publicGetPairTicker ({
            'pair': pair['id'],
        });
        let ticker = response['ticker'];
        let timestamp = parseFloat (ticker['server_time']) * 1000;
        let baseVolume = 'vol_' + pair['baseId'].toLowerCase ();
        let quoteVolume = 'vol_' + pair['quoteId'].toLowerCase ();
        return {
            'timestamp': timestamp,
            'datetime': this.iso8601 (timestamp),
            'high': parseFloat (ticker['high']),
            'low': parseFloat (ticker['low']),
            'bid': parseFloat (ticker['buy']),
            'ask': parseFloat (ticker['sell']),
            'vwap': undefined,
            'open': undefined,
            'close': undefined,
            'first': undefined,
            'last': parseFloat (ticker['last']),
            'change': undefined,
            'percentage': undefined,
            'average': undefined,
            'baseVolume': parseFloat (ticker[baseVolume]),
            'quoteVolume': parseFloat (ticker[quoteVolume]),
            'info': ticker,
        };
    },

    fetchTrades (product) {
        return this.publicGetPairTrades ({
            'pair': this.productId (product),
        });
    },

    createOrder (product, type, side, amount, price = undefined, params = {}) {
        let p = this.product (product);
        let order = {
            'pair': p['id'],
            'type': side,
            'price': price,
        };
        let base = p['base'].toLowerCase ();
        order[base] = amount;
        return this.privatePostTrade (this.extend (order, params));
    },

    cancelOrder (id, params = {}) {
        return this.privatePostCancelOrder (this.extend ({
            'id': id,
        }, params));
    },

    request (path, type = 'public', method = 'GET', params = {}, headers = undefined, body = undefined) {
        let url = this.urls['api'][type];
        if (type == 'public') {
            url += '/' + this.implodeParams (path, params);
        } else {
            body = this.urlencode (this.extend ({
                'method': path,
                'nonce': this.nonce (),
            }, params));
            headers = {
                'Content-Type': 'application/x-www-form-urlencoded',
                'Content-Length': body.length,
                'Key': this.apiKey,
                'Sign': this.hmac (body, this.secret, 'sha512'),
            };
        }
        return this.fetch (url, method, headers, body);
    },
}

//-----------------------------------------------------------------------------

var bitfinex = {

    'id': 'bitfinex',
    'name': 'Bitfinex',
    'countries': 'US',
    'version': 'v1',
    'rateLimit': 2000,
    'urls': {
        'logo': 'https://user-images.githubusercontent.com/1294454/27766244-e328a50c-5ed2-11e7-947b-041416579bb3.jpg',
        'api': 'https://api.bitfinex.com',
        'www': 'https://www.bitfinex.com',
        'doc': [
            'https://bitfinex.readme.io/v1/docs',
            'https://bitfinex.readme.io/v2/docs',
            'https://github.com/bitfinexcom/bitfinex-api-node',
        ],
    },
    'api': {
        'public': {
            'get': [
                'book/{symbol}',
                'candles/{symbol}',
                'lendbook/{currency}',
                'lends/{currency}',
                'pubticker/{symbol}',
                'stats/{symbol}',
                'symbols',
                'symbols_details',
                'today',
                'trades/{symbol}',
            ],
        },
        'private': {
            'post': [
                'account_infos',
                'balances',
                'basket_manage',
                'credits',
                'deposit/new',
                'funding/close',
                'history',
                'history/movements',
                'key_info',
                'margin_infos',
                'mytrades',
                'offer/cancel',
                'offer/new',
                'offer/status',
                'offers',
                'order/cancel',
                'order/cancel/all',
                'order/cancel/multi',
                'order/cancel/replace',
                'order/new',
                'order/new/multi',
                'order/status',
                'orders',
                'position/claim',
                'positions',
                'summary',
                'taken_funds',
                'total_taken_funds',
                'transfer',
                'unused_taken_funds',
                'withdraw',
            ],
        },
    },

    async fetchProducts () {
        let products = await this.publicGetSymbolsDetails ();
        let result = [];
        for (let p = 0; p < products.length; p++) {
            let product = products[p];
            let id = product['pair'].toUpperCase ();
            let base = id.slice (0, 3);
            let quote = id.slice (3, 6);
            // issue #4 Bitfinex names Dash as DSH, instead of DASH
            if (base == 'DSH')
                base = 'DASH';
            let symbol = base + '/' + quote;
            result.push ({
                'id': id,
                'symbol': symbol,
                'base': base,
                'quote': quote,
                'info': product,
            });
        }
        return result;
    },

    fetchBalance () {
        return this.privatePostBalances ();
    },

    async fetchOrderBook (product) {
        let orderbook = await this.publicGetBookSymbol ({
            'symbol': this.productId (product),
        });
        let timestamp = this.milliseconds ();
        let result = {
            'bids': [],
            'asks': [],
            'timestamp': timestamp,
            'datetime': this.iso8601 (timestamp),
        };
        let sides = [ 'bids', 'asks' ];
        for (let s = 0; s < sides.length; s++) {
            let side = sides[s];
            let orders = orderbook[side];
            for (let i = 0; i < orders.length; i++) {
                let order = orders[i];
                let price = parseFloat (order['price']);
                let amount = parseFloat (order['amount']);
                let timestamp = parseInt (parseFloat (order['timestamp']));
                result[side].push ([ price, amount, timestamp ]);
            }
        }
        return result;
    },

    async fetchTicker (product) {
        let ticker = await this.publicGetPubtickerSymbol ({
            'symbol': this.productId (product),
        });
        let timestamp = parseFloat (ticker['timestamp']) * 1000;
        return {
            'timestamp': timestamp,
            'datetime': this.iso8601 (timestamp),
            'high': parseFloat (ticker['high']),
            'low': parseFloat (ticker['low']),
            'bid': parseFloat (ticker['bid']),
            'ask': parseFloat (ticker['ask']),
            'vwap': undefined,
            'open': undefined,
            'close': undefined,
            'first': undefined,
            'last': parseFloat (ticker['last_price']),
            'change': undefined,
            'percentage': undefined,
            'average': parseFloat (ticker['mid']),
            'baseVolume': undefined,
            'quoteVolume': parseFloat (ticker['volume']),
            'info': ticker,
        };
    },

    fetchTrades (product) {
        return this.publicGetTradesSymbol ({
            'symbol': this.productId (product),
        });
    },

    createOrder (product, type, side, amount, price = undefined, params = {}) {
        return this.privatePostOrderNew (this.extend ({
            'symbol': this.productId (product),
            'amount': amount.toString (),
            'price': price.toString (),
            'side': side,
            'type': 'exchange ' + type,
            'ocoorder': false,
            'buy_price_oco': 0,
            'sell_price_oco': 0,
        }, params));
    },

    cancelOrder (id) {
        return this.privatePostOrderCancel ({ 'order_id': id });
    },

    request (path, type = 'public', method = 'GET', params = {}, headers = undefined, body = undefined) {
        let request = '/' + this.version + '/' + this.implodeParams (path, params);
        let query = this.omit (params, this.extractParams (path));
        let url = this.urls['api'] + request;
        if (type == 'public') {
            if (Object.keys (query).length)
                url += '?' + this.urlencode (query);
        } else {
            let nonce = this.nonce ();
            query = this.extend ({
                'nonce': nonce.toString (),
                'request': request,
            }, query);
            let payload = this.stringToBase64 (JSON.stringify (query));
            headers = {
                'X-BFX-APIKEY': this.apiKey,
                'X-BFX-PAYLOAD': payload,
                'X-BFX-SIGNATURE': this.hmac (payload, this.secret, 'sha384'),
            };
        }
        return this.fetch (url, method, headers, body);
    },
}

//-----------------------------------------------------------------------------

var bitflyer = {

    'id': 'bitflyer',
    'name': 'bitFlyer',
    'countries': 'JP',
    'version': 'v1',
    'rateLimit': 500,
    'urls': {
        'logo': 'https://user-images.githubusercontent.com/1294454/28051642-56154182-660e-11e7-9b0d-6042d1e6edd8.jpg',
        'api': 'https://api.bitflyer.jp',
        'www': 'https://bitflyer.jp',
        'doc': 'https://bitflyer.jp/API',
    },
    'api': {
        'public': {
            'get': [
                'getmarkets',    // or 'markets'
                'getboard',      // or 'board'
                'getticker',     // or 'ticker'
                'getexecutions', // or 'executions'
                'gethealth',
                'getchats',
            ],
        },
        'private': {
            'get': [
                'getpermissions',
                'getbalance',
                'getcollateral',
                'getcollateralaccounts',
                'getaddresses',
                'getcoinins',
                'getcoinouts',
                'getbankaccounts',
                'getdeposits',
                'getwithdrawals',
                'getchildorders',
                'getparentorders',
                'getparentorder',
                'getexecutions',
                'getpositions',
                'gettradingcommission',
            ],
            'post': [
                'sendcoin',
                'withdraw',
                'sendchildorder',
                'cancelchildorder',
                'sendparentorder',
                'cancelparentorder',
                'cancelallchildorders',
            ],
        },
    },

    async fetchProducts () {
        let products = await this.publicGetMarkets ();
        let result = [];
        for (let p = 0; p < products.length; p++) {
            let product = products[p];
            let id = product['product_code'];
            let currencies = id.split ('_');
            let base = undefined;
            let quote = undefined;
            let symbol = id;
            let numCurrencies = currencies.length;
            if (numCurrencies == 2) {
                base = currencies[0];
                quote = currencies[1];
                symbol = base + '/' + quote;
            }
            result.push ({
                'id': id,
                'symbol': symbol,
                'base': base,
                'quote': quote,
                'info': product,
            });
        }
        return result;
    },

    fetchBalance () {
        return this.privateGetBalance ();
    },

    async fetchOrderBook (product) {
        let orderbook = await this.publicGetBoard ({
            'product_code': this.productId (product),
        });
        let timestamp = this.milliseconds ();
        let result = {
            'bids': [],
            'asks': [],
            'timestamp': timestamp,
            'datetime': this.iso8601 (timestamp),
        };
        let sides = [ 'bids', 'asks' ];
        for (let s = 0; s < sides.length; s++) {
            let side = sides[s];
            let orders = orderbook[side];
            for (let i = 0; i < orders.length; i++) {
                let order = orders[i];
                let price = parseFloat (order['price']);
                let amount = parseFloat (order['size']);
                result[side].push ([ price, amount ]);
            }
        }
        return result;
    },

    async fetchTicker (product) {
        let ticker = await this.publicGetTicker ({
            'product_code': this.productId (product),
        });
        let timestamp = this.parse8601 (ticker['timestamp']);
        return {
            'timestamp': timestamp,
            'datetime': this.iso8601 (timestamp),
            'high': undefined,
            'low': undefined,
            'bid': parseFloat (ticker['best_bid']),
            'ask': parseFloat (ticker['best_ask']),
            'vwap': undefined,
            'open': undefined,
            'close': undefined,
            'first': undefined,
            'last': parseFloat (ticker['ltp']),
            'change': undefined,
            'percentage': undefined,
            'average': undefined,
            'baseVolume': parseFloat (ticker['volume_by_product']),
            'quoteVolume': parseFloat (ticker['volume']),
            'info': ticker,
        };
    },

    fetchTrades (product) {
        return this.publicGetExecutions ({
            'product_code': this.productId (product),
        });
    },

    createOrder (product, type, side, amount, price = undefined, params = {}) {
        let order = {
            'product_code': this.productId (product),
            'child_order_type': type.toUpperCase (),
            'side': side.toUpperCase (),
            'price': price,
            'size': amount,
        };
        return this.privatePostSendparentorder (this.extend (order, params));
    },

    cancelOrder (id, params = {}) {
        return this.privatePostCancelparentorder (this.extend ({
            'parent_order_id': id,
        }, params));
    },

    request (path, type = 'public', method = 'GET', params = {}, headers = undefined, body = undefined) {
        let request = '/' + this.version + '/' + path;
        if (type == 'private')
            request = '/me' + request;
        let url = this.urls['api'] + request;
        if (type == 'public') {
            if (Object.keys (params).length)
                url += '?' + this.urlencode (params);
        } else {
            let nonce = this.nonce ().toString ();
            body = JSON.stringify (params);
            let auth = [ nonce, method, request, body ].join ('');
            headers = {
                'ACCESS-KEY': this.apiKey,
                'ACCESS-TIMESTAMP': nonce,
                'ACCESS-SIGN': this.hmac (auth, this.secret),
                'Content-Type': 'application/json',
            };
        }
        return this.fetch (url, method, headers, body);
    },
}

//-----------------------------------------------------------------------------

var bitlish = {

    'id': 'bitlish',
    'name': 'bitlish',
    'countries': [ 'GB', 'EU', 'RU', ],
    'rateLimit': 2000,
    'version': 'v1',
    'urls': {
        'logo': 'https://user-images.githubusercontent.com/1294454/27766275-dcfc6c30-5ed3-11e7-839d-00a846385d0b.jpg',
        'api': 'https://bitlish.com/api',
        'www': 'https://bitlish.com',
        'doc': 'https://bitlish.com/api',
    },
    'api': {
        'public': {
            'get': [
                'instruments',
                'ohlcv',
                'pairs',
                'tickers',
                'trades_depth',
                'trades_history',
            ],
        },
        'private': {
            'post': [
                'accounts_operations',
                'balance',
                'cancel_trade',
                'cancel_trades_by_ids',
                'cancel_all_trades',
                'create_bcode',
                'create_template_wallet',
                'create_trade',
                'deposit',
                'list_accounts_operations_from_ts',
                'list_active_trades',
                'list_bcodes',
                'list_my_matches_from_ts',
                'list_my_trades',
                'list_my_trads_from_ts',
                'list_payment_methods',
                'list_payments',
                'redeem_code',
                'resign',
                'signin',
                'signout',
                'trade_details',
                'trade_options',
                'withdraw',
                'withdraw_by_id',
            ],
        },
    },

    async fetchProducts () {
        let products = await this.publicGetPairs ();
        let result = [];
        let keys = Object.keys (products);
        for (let p = 0; p < keys.length; p++) {
            let product = products[keys[p]];
            let id = product['id'];
            let symbol = product['name'];
            let [ base, quote ] = symbol.split ('/');
            result.push ({
                'id': id,
                'symbol': symbol,
                'base': base,
                'quote': quote,
                'info': product,
            });
        }
        return result;
    },

    async fetchTicker (product) {
        let p = this.product (product);
        let tickers = await this.publicGetTickers ();
        let ticker = tickers[p['id']];
        let timestamp = this.milliseconds ();
        return {
            'timestamp': timestamp,
            'datetime': this.iso8601 (timestamp),
            'high': parseFloat (ticker['max']),
            'low': parseFloat (ticker['min']),
            'bid': undefined,
            'ask': undefined,
            'vwap': undefined,
            'open': undefined,
            'close': undefined,
            'first': parseFloat (ticker['first']),
            'last': parseFloat (ticker['last']),
            'change': undefined,
            'percentage': undefined,
            'average': undefined,
            'baseVolume': undefined,
            'quoteVolume': undefined,
            'info': ticker,
        };
    },

    async fetchOrderBook (product) {
        let orderbook = await this.publicGetTradesDepth ({
            'pair_id': this.productId (product),
        });
        let timestamp = parseInt (parseInt (orderbook['last']) / 1000);
        let result = {
            'bids': [],
            'asks': [],
            'timestamp': timestamp,
            'datetime': this.iso8601 (timestamp),
        };
        let sides = { 'bids': 'bid', 'asks': 'ask' };
        let keys = Object.keys (sides);
        for (let k = 0; k < keys.length; k++) {
            let key = keys[k];
            let side = sides[key];
            let orders = orderbook[side];
            for (let i = 0; i < orders.length; i++) {
                let order = orders[i];
                let price = parseFloat (order['price']);
                let amount = parseFloat (order['volume']);
                result[key].push ([ price, amount ]);
            }
        }
        return result;
    },

    fetchTrades (product) {
        return this.publicGetTradesHistory ({
            'pair_id': this.productId (product),
        });
    },

    fetchBalance () {
        return this.privatePostBalance ();
    },

    signIn () {
        return this.privatePostSignin ({
            'login': this.login,
            'passwd': this.password,
        });
    },

    createOrder (product, type, side, amount, price = undefined, params = {}) {
        let order = {
            'pair_id': this.productId (product),
            'dir': (side == 'buy') ? 'bid' : 'ask',
            'amount': amount,
        };
        if (type == 'limit')
            order['price'] = price;
        return this.privatePostCreateTrade (this.extend (order, params));
    },

    cancelOrder (id) {
        return this.privatePostCancelTrade ({ 'id': id });
    },

    request (path, type = 'public', method = 'GET', params = {}, headers = undefined, body = undefined) {
        let url = this.urls['api'] + '/' + this.version + '/' + path;
        if (type == 'public') {
            if (Object.keys (params).length)
                url += '?' + this.urlencode (params);
        } else {
            body = JSON.stringify (this.extend ({ 'token': this.apiKey }, params));
            headers = { 'Content-Type': 'application/json' };
        }
        return this.fetch (url, method, headers, body);
    },
}

//-----------------------------------------------------------------------------

var bitmarket = {

    'id': 'bitmarket',
    'name': 'BitMarket',
    'countries': [ 'PL', 'EU', ],
    'rateLimit': 3000,
    'urls': {
        'logo': 'https://user-images.githubusercontent.com/1294454/27767256-a8555200-5ef9-11e7-96fd-469a65e2b0bd.jpg',
        'api': {
            'public': 'https://www.bitmarket.net',
            'private': 'https://www.bitmarket.pl/api2/', // last slash is critical
        },
        'www': [
            'https://www.bitmarket.pl',
            'https://www.bitmarket.net',
        ],
        'doc': [
            'https://www.bitmarket.net/docs.php?file=api_public.html',
            'https://www.bitmarket.net/docs.php?file=api_private.html',
            'https://github.com/bitmarket-net/api',
        ],
    },
    'api': {
        'public': {
            'get': [
                'json/{market}/ticker',
                'json/{market}/orderbook',
                'json/{market}/trades',
                'json/ctransfer',
                'graphs/{market}/90m',
                'graphs/{market}/6h',
                'graphs/{market}/1d',
                'graphs/{market}/7d',
                'graphs/{market}/1m',
                'graphs/{market}/3m',
                'graphs/{market}/6m',
                'graphs/{market}/1y',
            ],
        },
        'private': {
            'post': [
                'info',
                'trade',
                'cancel',
                'orders',
                'trades',
                'history',
                'withdrawals',
                'tradingdesk',
                'tradingdeskStatus',
                'tradingdeskConfirm',
                'cryptotradingdesk',
                'cryptotradingdeskStatus',
                'cryptotradingdeskConfirm',
                'withdraw',
                'withdrawFiat',
                'withdrawPLNPP',
                'withdrawFiatFast',
                'deposit',
                'transfer',
                'transfers',
                'marginList',
                'marginOpen',
                'marginClose',
                'marginCancel',
                'marginModify',
                'marginBalanceAdd',
                'marginBalanceRemove',
                'swapList',
                'swapOpen',
                'swapClose',
            ],
        },
    },
    'products': {
        'BTC/PLN': { 'id': 'BTCPLN', 'symbol': 'BTC/PLN', 'base': 'BTC', 'quote': 'PLN' },
        'BTC/EUR': { 'id': 'BTCEUR', 'symbol': 'BTC/EUR', 'base': 'BTC', 'quote': 'EUR' },
        'LTC/PLN': { 'id': 'LTCPLN', 'symbol': 'LTC/PLN', 'base': 'LTC', 'quote': 'PLN' },
        'LTC/BTC': { 'id': 'LTCBTC', 'symbol': 'LTC/BTC', 'base': 'LTC', 'quote': 'BTC' },
        'LMX/BTC': { 'id': 'LiteMineXBTC', 'symbol': 'LMX/BTC', 'base': 'LMX', 'quote': 'BTC' },
    },

    fetchBalance () {
        return this.privatePostInfo ();
    },

    async fetchOrderBook (product) {
        let orderbook = await this.publicGetJsonMarketOrderbook ({
            'market': this.productId (product),
        });
        let timestamp = this.milliseconds ();
        let result = {
            'bids': orderbook['bids'],
            'asks': orderbook['asks'],
            'timestamp': timestamp,
            'datetime': this.iso8601 (timestamp),
        };
        return result;

    },

    async fetchTicker (product) {
        let ticker = await this.publicGetJsonMarketTicker ({
            'market': this.productId (product),
        });
        let timestamp = this.milliseconds ();
        return {
            'timestamp': timestamp,
            'datetime': this.iso8601 (timestamp),
            'high': parseFloat (ticker['high']),
            'low': parseFloat (ticker['low']),
            'bid': parseFloat (ticker['bid']),
            'ask': parseFloat (ticker['ask']),
            'vwap': parseFloat (ticker['vwap']),
            'open': undefined,
            'close': undefined,
            'first': undefined,
            'last': parseFloat (ticker['last']),
            'change': undefined,
            'percentage': undefined,
            'average': undefined,
            'baseVolume': undefined,
            'quoteVolume': parseFloat (ticker['volume']),
            'info': ticker,
        };
    },

    fetchTrades (product) {
        return this.publicGetJsonMarketTrades ({
            'market': this.productId (product),
        });
    },

    createOrder (product, type, side, amount, price = undefined, params = {}) {
        return this.privatePostTrade (this.extend ({
            'market': this.productId (product),
            'type': side,
            'amount': amount,
            'rate': price,
        }, params));
    },

    cancelOrder (id) {
        return this.privatePostCancel ({ 'id': id });
    },

    request (path, type = 'public', method = 'GET', params = {}, headers = undefined, body = undefined) {
        let url = this.urls['api'][type];
        if (type == 'public') {
            url += '/' + this.implodeParams (path + '.json', params);
        } else {
            let nonce = this.nonce ();
            let query = this.extend ({
                'tonce': nonce,
                'method': path,
            }, params);
            body = this.urlencode (query);
            headers = {
                'API-Key': this.apiKey,
                'API-Hash': this.hmac (body, this.secret, 'sha512'),
            };
        }
        return this.fetch (url, method, headers, body);
    },
}

//-----------------------------------------------------------------------------

var bitmex = {

    'id': 'bitmex',
    'name': 'BitMEX',
    'countries': 'SC', // Seychelles
    'version': 'v1',
    'rateLimit': 2000,
    'urls': {
        'logo': 'https://user-images.githubusercontent.com/1294454/27766319-f653c6e6-5ed4-11e7-933d-f0bc3699ae8f.jpg',
        'api': 'https://www.bitmex.com',
        'www': 'https://www.bitmex.com',
        'doc': [
            'https://www.bitmex.com/app/apiOverview',
            'https://github.com/BitMEX/api-connectors/tree/master/official-http',
        ],
    },
    'api': {
        'public': {
            'get': [
                'announcement',
                'announcement/urgent',
                'funding',
                'instrument',
                'instrument/active',
                'instrument/activeAndIndices',
                'instrument/activeIntervals',
                'instrument/compositeIndex',
                'instrument/indices',
                'insurance',
                'leaderboard',
                'liquidation',
                'orderBook',
                'orderBook/L2',
                'quote',
                'quote/bucketed',
                'schema',
                'schema/websocketHelp',
                'settlement',
                'stats',
                'stats/history',
                'trade',
                'trade/bucketed',
            ],
        },
        'private': {
            'get': [
                'apiKey',
                'chat',
                'chat/channels',
                'chat/connected',
                'execution',
                'execution/tradeHistory',
                'notification',
                'order',
                'position',
                'user',
                'user/affiliateStatus',
                'user/checkReferralCode',
                'user/commission',
                'user/depositAddress',
                'user/margin',
                'user/minWithdrawalFee',
                'user/wallet',
                'user/walletHistory',
                'user/walletSummary',
            ],
            'post': [
                'apiKey',
                'apiKey/disable',
                'apiKey/enable',
                'chat',
                'order',
                'order/bulk',
                'order/cancelAllAfter',
                'order/closePosition',
                'position/isolate',
                'position/leverage',
                'position/riskLimit',
                'position/transferMargin',
                'user/cancelWithdrawal',
                'user/confirmEmail',
                'user/confirmEnableTFA',
                'user/confirmWithdrawal',
                'user/disableTFA',
                'user/logout',
                'user/logoutAll',
                'user/preferences',
                'user/requestEnableTFA',
                'user/requestWithdrawal',
            ],
            'put': [
                'order',
                'order/bulk',
                'user',
            ],
            'delete': [
                'apiKey',
                'order',
                'order/all',
            ],
        }
    },

    async fetchProducts () {
        let products = await this.publicGetInstrumentActive ();
        let result = [];
        for (let p = 0; p < products.length; p++) {
            let product = products[p];
            let id = product['symbol'];
            let base = product['underlying'];
            let quote = product['quoteCurrency'];
            let isFuturesContract = id != (base + quote);
            base = this.commonCurrencyCode (base);
            quote = this.commonCurrencyCode (quote);
            let symbol = isFuturesContract ? id : (base + '/' + quote);
            result.push ({
                'id': id,
                'symbol': symbol,
                'base': base,
                'quote': quote,
                'info': product,
            });
        }
        return result;
    },

    fetchBalance () {
        return this.privateGetUserMargin ({ 'currency': 'all' });
    },

    async fetchOrderBook (product) {
        let orderbook = await this.publicGetOrderBookL2 ({
            'symbol': this.productId (product),
        });
        let timestamp = this.milliseconds ();
        let result = {
            'bids': [],
            'asks': [],
            'timestamp': timestamp,
            'datetime': this.iso8601 (timestamp),
        };
        for (let o = 0; o < orderbook.length; o++) {
            let order = orderbook[o];
            let side = (order['side'] == 'Sell') ? 'asks' : 'bids';
            let amount = order['size'];
            let price = order['price'];
            result[side].push ([ price, amount ]);
        }
        result['bids'] = this.sortBy (result['bids'], 0, true);
        result['asks'] = this.sortBy (result['asks'], 0);
        return result;
    },

    async fetchTicker (product) {
        let request = {
            'symbol': this.productId (product),
            'binSize': '1d',
            'partial': true,
            'count': 1,
            'reverse': true,
        };
        let quotes = await this.publicGetQuoteBucketed (request);
        let quotesLength = quotes.length;
        let quote = quotes[quotesLength - 1];
        let tickers = await this.publicGetTradeBucketed (request);
        let ticker = tickers[0];
        let timestamp = this.milliseconds ();
        return {
            'timestamp': timestamp,
            'datetime': this.iso8601 (timestamp),
            'high': parseFloat (ticker['high']),
            'low': parseFloat (ticker['low']),
            'bid': parseFloat (quote['bidPrice']),
            'ask': parseFloat (quote['askPrice']),
            'vwap': parseFloat (ticker['vwap']),
            'open': undefined,
            'close': parseFloat (ticker['close']),
            'first': undefined,
            'last': undefined,
            'change': undefined,
            'percentage': undefined,
            'average': undefined,
            'baseVolume': parseFloat (ticker['homeNotional']),
            'quoteVolume': parseFloat (ticker['foreignNotional']),
            'info': ticker,
        };
    },

    fetchTrades (product) {
        return this.publicGetTrade ({
            'symbol': this.productId (product),
        });
    },

    createOrder (product, type, side, amount, price = undefined, params = {}) {
        let order = {
            'symbol': this.productId (product),
            'side': this.capitalize (side),
            'orderQty': amount,
            'ordType': this.capitalize (type),
        };
        if (type == 'limit')
            order['rate'] = price;
        return this.privatePostOrder (this.extend (order, params));
    },

    cancelOrder (id) {
        return this.privateDeleteOrder ({ 'orderID': id });
    },

    request (path, type = 'public', method = 'GET', params = {}, headers = undefined, body = undefined) {
        let query = '/api/' + this.version + '/' + path;
        if (Object.keys (params).length)
            query += '?' + this.urlencode (params);
        let url = this.urls['api'] + query;
        if (type == 'private') {
            let nonce = this.nonce ().toString ();
            if (method == 'POST')
                if (Object.keys (params).length)
                    body = JSON.stringify (params);
            let request = [ method, query, nonce, body || ''].join ('');
            headers = {
                'Content-Type': 'application/json',
                'api-nonce': nonce,
                'api-key': this.apiKey,
                'api-signature': this.hmac (request, this.secret),
            };
        }
        return this.fetch (url, method, headers, body);
    },
}

//-----------------------------------------------------------------------------

var bitso = {

    'id': 'bitso',
    'name': 'Bitso',
    'countries': 'MX', // Mexico
    'rateLimit': 2000, // 30 requests per minute
    'version': 'v3',
    'urls': {
        'logo': 'https://user-images.githubusercontent.com/1294454/27766335-715ce7aa-5ed5-11e7-88a8-173a27bb30fe.jpg',
        'api': 'https://api.bitso.com',
        'www': 'https://bitso.com',
        'doc': 'https://bitso.com/api_info',
    },
    'api': {
        'public': {
            'get': [
                'available_books',
                'ticker',
                'order_book',
                'trades',
            ],
        },
        'private': {
            'get': [
                'account_status',
                'balance',
                'fees',
                'fundings',
                'fundings/{fid}',
                'funding_destination',
                'kyc_documents',
                'ledger',
                'ledger/trades',
                'ledger/fees',
                'ledger/fundings',
                'ledger/withdrawals',
                'mx_bank_codes',
                'open_orders',
                'order_trades/{oid}',
                'orders/{oid}',
                'user_trades',
                'user_trades/{tid}',
                'withdrawals/',
                'withdrawals/{wid}',
            ],
            'post': [
                'bitcoin_withdrawal',
                'debit_card_withdrawal',
                'ether_withdrawal',
                'orders',
                'phone_number',
                'phone_verification',
                'phone_withdrawal',
                'spei_withdrawal',
            ],
            'delete': [
                'orders/{oid}',
                'orders/all',
            ],
        }
    },

    async fetchProducts () {
        let products = await this.publicGetAvailableBooks ();
        let result = [];
        for (let p = 0; p < products['payload'].length; p++) {
            let product = products['payload'][p];
            let id = product['book'];
            let symbol = id.toUpperCase ().replace ('_', '/');
            let [ base, quote ] = symbol.split ('/');
            result.push ({
                'id': id,
                'symbol': symbol,
                'base': base,
                'quote': quote,
                'info': product,
            });
        }
        return result;
    },

    fetchBalance () {
        return this.privateGetBalance ();
    },

    async fetchOrderBook (product) {
        let response = await this.publicGetOrderBook ({
            'book': this.productId (product),
        });
        let orderbook = response['payload'];
        let timestamp = this.parse8601 (orderbook['updated_at']);
        let result = {
            'bids': [],
            'asks': [],
            'timestamp': timestamp,
            'datetime': this.iso8601 (timestamp),
        };
        let sides = [ 'bids', 'asks' ];
        for (let s = 0; s < sides.length; s++) {
            let side = sides[s];
            let orders = orderbook[side];
            for (let i = 0; i < orders.length; i++) {
                let order = orders[i];
                let price = parseFloat (order['price']);
                let amount = parseFloat (order['amount']);
                result[side].push ([ price, amount ]);
            }
        }
        return result;
    },


    async fetchTicker (product) {
        let response = await this.publicGetTicker ({
            'book': this.productId (product),
        });
        let ticker = response['payload'];
        let timestamp = this.parse8601 (ticker['created_at']);
        return {
            'timestamp': timestamp,
            'datetime': this.iso8601 (timestamp),
            'high': parseFloat (ticker['high']),
            'low': parseFloat (ticker['low']),
            'bid': parseFloat (ticker['bid']),
            'ask': parseFloat (ticker['ask']),
            'vwap': parseFloat (ticker['vwap']),
            'open': undefined,
            'close': undefined,
            'first': undefined,
            'last': undefined,
            'change': undefined,
            'percentage': undefined,
            'average': undefined,
            'baseVolume': undefined,
            'quoteVolume': parseFloat (ticker['volume']),
            'info': ticker,
        };
    },

    fetchTrades (product) {
        return this.publicGetTrades ({
            'book': this.productId (product),
        });
    },

    createOrder (product, type, side, amount, price = undefined, params = {}) {
        let order = {
            'book': this.productId (product),
            'side': side,
            'type': type,
            'major': amount,
        };
        if (type == 'limit')
            order['price'] = price;
        return this.privatePostOrders (this.extend (order, params));
    },

    cancelOrder (id) {
        return this.privateDeleteOrders ({ 'oid': id });
    },

    request (path, type = 'public', method = 'GET', params = {}, headers = undefined, body = undefined) {
        let query = '/' + this.version + '/' + this.implodeParams (path, params);
        let url = this.urls['api'] + query;
        if (type == 'public') {
            if (Object.keys (params).length)
                url += '?' + this.urlencode (params);
        } else {
            if (Object.keys (params).length)
                body = JSON.stringify (params);
            let nonce = this.nonce ().toString ();
            let request = [ nonce, method, query, body || '' ].join ('');
            let signature = this.hmac (request, this.secret);
            let auth = this.apiKey + ':' + nonce + ':' + signature;
            headers = { 'Authorization': "Bitso " + auth };
        }
        return this.fetch (url, method, headers, body);
    },
}

//-----------------------------------------------------------------------------

var bitstamp = {

    'id': 'bitstamp',
    'name': 'Bitstamp',
    'countries': 'GB',
    'rateLimit': 1000,
    'version': 'v2',
    'urls': {
        'logo': 'https://user-images.githubusercontent.com/1294454/27786377-8c8ab57e-5fe9-11e7-8ea4-2b05b6bcceec.jpg',
        'api': 'https://www.bitstamp.net/api',
        'www': 'https://www.bitstamp.net',
        'doc': 'https://www.bitstamp.net/api',
    },
    'api': {
        'public': {
            'get': [
                'order_book/{id}/',
                'ticker_hour/{id}/',
                'ticker/{id}/',
                'transactions/{id}/',
            ],
        },
        'private': {
            'post': [
                'balance/',
                'balance/{id}/',
                'buy/{id}/',
                'buy/market/{id}/',
                'cancel_order/',
                'liquidation_address/info/',
                'liquidation_address/new/',
                'open_orders/all/',
                'open_orders/{id}/',
                'sell/{id}/',
                'sell/market/{id}/',
                'transfer-from-main/',
                'transfer-to-main/',
                'user_transactions/',
                'user_transactions/{id}/',
                'withdrawal/cancel/',
                'withdrawal/open/',
                'withdrawal/status/',
                'xrp_address/',
                'xrp_withdrawal/',
            ],
        },
    },
    'products': {
        'BTC/USD': { 'id': 'btcusd', 'symbol': 'BTC/USD', 'base': 'BTC', 'quote': 'USD' },
        'BTC/EUR': { 'id': 'btceur', 'symbol': 'BTC/EUR', 'base': 'BTC', 'quote': 'EUR' },
        'EUR/USD': { 'id': 'eurusd', 'symbol': 'EUR/USD', 'base': 'EUR', 'quote': 'USD' },
        'XRP/USD': { 'id': 'xrpusd', 'symbol': 'XRP/USD', 'base': 'XRP', 'quote': 'USD' },
        'XRP/EUR': { 'id': 'xrpeur', 'symbol': 'XRP/EUR', 'base': 'XRP', 'quote': 'EUR' },
        'XRP/BTC': { 'id': 'xrpbtc', 'symbol': 'XRP/BTC', 'base': 'XRP', 'quote': 'BTC' },
    },

    async fetchOrderBook (product) {
        let orderbook = await this.publicGetOrderBookId ({
            'id': this.productId (product),
        });
        let timestamp = parseInt (orderbook['timestamp']) * 1000;
        let result = {
            'bids': [],
            'asks': [],
            'timestamp': timestamp,
            'datetime': this.iso8601 (timestamp),
        };
        let sides = [ 'bids', 'asks' ];
        for (let s = 0; s < sides.length; s++) {
            let side = sides[s];
            let orders = orderbook[side];
            for (let i = 0; i < orders.length; i++) {
                let order = orders[i];
                let price = parseFloat (order[0]);
                let amount = parseFloat (order[1]);
                result[side].push ([ price, amount ]);
            }
        }
        return result;
    },

    async fetchTicker (product) {
        let ticker = await this.publicGetTickerId ({
            'id': this.productId (product),
        });
        let timestamp = parseInt (ticker['timestamp']) * 1000;
        return {
            'timestamp': timestamp,
            'datetime': this.iso8601 (timestamp),
            'high': parseFloat (ticker['high']),
            'low': parseFloat (ticker['low']),
            'bid': parseFloat (ticker['bid']),
            'ask': parseFloat (ticker['ask']),
            'vwap': parseFloat (ticker['vwap']),
            'open': parseFloat (ticker['open']),
            'close': undefined,
            'first': undefined,
            'last': parseFloat (ticker['last']),
            'change': undefined,
            'percentage': undefined,
            'average': undefined,
            'baseVolume': undefined,
            'quoteVolume': parseFloat (ticker['volume']),
            'info': ticker,
        };
    },

    fetchTrades (product) {
        return this.publicGetTransactionsId ({
            'id': this.productId (product),
        });
    },

    fetchBalance () {
        return this.privatePostBalance ();
    },

    createOrder (product, type, side, amount, price = undefined, params = {}) {
        let method = 'privatePost' + this.capitalize (side);
        let order = {
            'id': this.productId (product),
            'amount': amount,
        };
        if (type == 'market')
            method += 'Market';
        else
            order['price'] = price;
        method += 'Id';
        return this[method] (this.extend (order, params));
    },

    cancelOrder (id) {
        return this.privatePostCancelOrder ({ 'id': id });
    },

    request (path, type = 'public', method = 'GET', params = {}, headers = undefined, body = undefined) {
        let url = this.urls['api'] + '/' + this.version + '/' + this.implodeParams (path, params);
        let query = this.omit (params, this.extractParams (path));
        if (type == 'public') {
            if (Object.keys (query).length)
                url += '?' + this.urlencode (query);
        } else {
            let nonce = this.nonce ().toString ();
            let auth = nonce + this.uid + this.apiKey;
            let signature = this.hmac (auth, this.secret);
            query = this.extend ({
                'key': this.apiKey,
                'signature': signature.toUpperCase (),
                'nonce': nonce,
            }, query);
            body = this.urlencode (query);
            headers = {
                'Content-Type': 'application/x-www-form-urlencoded',
                'Content-Length': body.length,
            };
        }
        return this.fetch (url, method, headers, body);
    },
}

//-----------------------------------------------------------------------------

var bittrex = {

    'id': 'bittrex',
    'name': 'Bittrex',
    'countries': 'US',
    'version': 'v1.1',
    'rateLimit': 2000,
    'urls': {
        'logo': 'https://user-images.githubusercontent.com/1294454/27766352-cf0b3c26-5ed5-11e7-82b7-f3826b7a97d8.jpg',
        'api': 'https://bittrex.com/api',
        'www': 'https://bittrex.com',
        'doc': [
            'https://bittrex.com/Home/Api',
            'https://www.npmjs.org/package/node.bittrex.api',
        ],
    },
    'api': {
        'public': {
            'get': [
                'currencies',
                'markethistory',
                'markets',
                'marketsummaries',
                'marketsummary',
                'orderbook',
                'ticker',
            ],
        },
        'account': {
            'get': [
                'balance',
                'balances',
                'depositaddress',
                'deposithistory',
                'order',
                'orderhistory',
                'withdrawalhistory',
                'withdraw',
            ],
        },
        'market': {
            'get': [
                'buylimit',
                'buymarket',
                'cancel',
                'openorders',
                'selllimit',
                'sellmarket',
            ],
        },
    },

    async fetchProducts () {
        let products = await this.publicGetMarkets ();
        let result = [];
        for (let p = 0; p < products['result'].length; p++) {
            let product = products['result'][p];
            let id = product['MarketName'];
            let base = product['MarketCurrency'];
            let quote = product['BaseCurrency'];
            let symbol = base + '/' + quote;
            result.push ({
                'id': id,
                'symbol': symbol,
                'base': base,
                'quote': quote,
                'info': product,
            });
        }
        return result;
    },

    fetchBalance () {
        return this.accountGetBalances ();
    },

    async fetchOrderBook (product) {
        let response = await this.publicGetOrderbook ({
            'market': this.productId (product),
            'type': 'both',
            'depth': 50,
        });
        let orderbook = response['result'];
        let timestamp = this.milliseconds ();
        let result = {
            'bids': [],
            'asks': [],
            'timestamp': timestamp,
            'datetime': this.iso8601 (timestamp),
        };
        let sides = { 'bids': 'buy', 'asks': 'sell' };
        let keys = Object.keys (sides);
        for (let k = 0; k < keys.length; k++) {
            let key = keys[k];
            let side = sides[key];
            let orders = orderbook[side];
            for (let i = 0; i < orders.length; i++) {
                let order = orders[i];
                let price = parseFloat (order['Rate']);
                let amount = parseFloat (order['Quantity']);
                result[key].push ([ price, amount ]);
            }
        }
        return result;
    },

    async fetchTicker (product) {
        let response = await this.publicGetMarketsummary ({
            'market': this.productId (product),
        });
        let ticker = response['result'][0];
        let timestamp = this.parse8601 (ticker['TimeStamp']);
        return {
            'timestamp': timestamp,
            'datetime': this.iso8601 (timestamp),
            'high': parseFloat (ticker['High']),
            'low': parseFloat (ticker['Low']),
            'bid': parseFloat (ticker['Bid']),
            'ask': parseFloat (ticker['Ask']),
            'vwap': undefined,
            'open': undefined,
            'close': undefined,
            'first': undefined,
            'last': parseFloat (ticker['Last']),
            'change': undefined,
            'percentage': undefined,
            'average': undefined,
            'baseVolume': undefined,
            'quoteVolume': parseFloat (ticker['Volume']),
            'info': ticker,
        };
    },

    fetchTrades (product) {
        return this.publicGetMarkethistory ({
            'market': this.productId (product),
        });
    },

    createOrder (product, type, side, amount, price = undefined, params = {}) {
        let method = 'marketGet' + this.capitalize (side) + type;
        let order = {
            'market': this.productId (product),
            'quantity': amount,
        };
        if (type == 'limit')
            order['rate'] = price;
        return this[method] (this.extend (order, params));
    },

    cancelOrder (id) {
        return this.marketGetCancel ({ 'uuid': id });
    },

    request (path, type = 'public', method = 'GET', params = {}, headers = undefined, body = undefined) {
        let url = this.urls['api'] + '/' + this.version + '/';
        if (type == 'public') {
            url += type + '/' + method.toLowerCase () + path;
            if (Object.keys (params).length)
                url += '?' + this.urlencode (params);
        } else {
            let nonce = this.nonce ();
            url += type + '/';
            if (((type == 'account') && (path != 'withdraw')) || (path == 'openorders'))
                url += method.toLowerCase ();
            url += path + '?' + this.urlencode (this.extend ({
                'nonce': nonce,
                'apikey': this.apiKey,
            }, params));
            headers = { 'apisign': this.hmac (url, this.secret, 'sha512') };
        }
        return this.fetch (url, method, headers, body);
    },
}

//-----------------------------------------------------------------------------

var blinktrade = {

    'id': 'blinktrade',
    'name': 'BlinkTrade',
    'countries': [ 'US', 'VE', 'VN', 'BR', 'PK', 'CL' ],
    'rateLimit': 1000,
    'version': 'v1',
    'urls': {
        'logo': 'https://user-images.githubusercontent.com/1294454/27990968-75d9c884-6470-11e7-9073-46756c8e7e8c.jpg',
        'api': {
            'public': 'https://api.blinktrade.com/api',
            'private': 'https://api.blinktrade.com/tapi',
        },
        'www': 'https://blinktrade.com',
        'doc': 'https://blinktrade.com/docs',
    },
    'api': {
        'public': {
            'get': [
                '{currency}/ticker',    // ?crypto_currency=BTC
                '{currency}/orderbook', // ?crypto_currency=BTC
                '{currency}/trades',    // ?crypto_currency=BTC&since=<TIMESTAMP>&limit=<NUMBER>
            ],
        },
        'private': {
            'post': [
                'D',   // order
                'F',   // cancel order
                'U2',  // balance
                'U4',  // my orders
                'U6',  // withdraw
                'U18', // deposit
                'U24', // confirm withdrawal
                'U26', // list withdrawals
                'U30', // list deposits
                'U34', // ledger
                'U70', // cancel withdrawal
            ],
        },
    },
    'products': {
        'BTC/VEF': { 'id': 'BTCVEF', 'symbol': 'BTC/VEF', 'base': 'BTC', 'quote': 'VEF', 'brokerId': 1, 'broker': 'SurBitcoin', },
        'BTC/VND': { 'id': 'BTCVND', 'symbol': 'BTC/VND', 'base': 'BTC', 'quote': 'VND', 'brokerId': 3, 'broker': 'VBTC', },
        'BTC/BRL': { 'id': 'BTCBRL', 'symbol': 'BTC/BRL', 'base': 'BTC', 'quote': 'BRL', 'brokerId': 4, 'broker': 'FoxBit', },
        'BTC/PKR': { 'id': 'BTCPKR', 'symbol': 'BTC/PKR', 'base': 'BTC', 'quote': 'PKR', 'brokerId': 8, 'broker': 'UrduBit', },
        'BTC/CLP': { 'id': 'BTCCLP', 'symbol': 'BTC/CLP', 'base': 'BTC', 'quote': 'CLP', 'brokerId': 9, 'broker': 'ChileBit', },
    },

    fetchBalance () {
        return this.privatePostU2 ({
            'BalanceReqID': this.nonce (),
        });
    },

    async fetchOrderBook (product) {
        let p = this.product (product);
        let orderbook = await this.publicGetCurrencyOrderbook ({
            'currency': p['quote'],
            'crypto_currency': p['base'],
        });
        let timestamp = this.milliseconds ();
        let result = {
            'bids': [],
            'asks': [],
            'timestamp': timestamp,
            'datetime': this.iso8601 (timestamp),
        };
        let sides = [ 'bids', 'asks' ];
        for (let s = 0; s < sides.length; s++) {
            let side = sides[s];
            let orders = orderbook[side];
            for (let i = 0; i < orders.length; i++) {
                let order = orders[i];
                let price = parseFloat (order[0]);
                let amount = parseFloat (order[1]);
                result[side].push ([ price, amount ]);
            }
        }
        return result;
    },

    async fetchTicker (product) {
        let p = this.product (product);
        let ticker = await this.publicGetCurrencyTicker ({
            'currency': p['quote'],
            'crypto_currency': p['base'],
        });
        let timestamp = this.milliseconds ();
        let lowercaseQuote = p['quote'].toLowerCase ();
        let quoteVolume = 'vol_' + lowercaseQuote;
        return {
            'timestamp': timestamp,
            'datetime': this.iso8601 (timestamp),
            'high': parseFloat (ticker['high']),
            'low': parseFloat (ticker['low']),
            'bid': parseFloat (ticker['buy']),
            'ask': parseFloat (ticker['sell']),
            'vwap': undefined,
            'open': undefined,
            'close': undefined,
            'first': undefined,
            'last': parseFloat (ticker['last']),
            'change': undefined,
            'percentage': undefined,
            'average': undefined,
            'baseVolume': parseFloat (ticker['vol']),
            'quoteVolume': parseFloat (ticker[quoteVolume]),
            'info': ticker,
        };
    },

    fetchTrades (product) {
        let p = this.product (product);
        return this.publicGetCurrencyTrades ({
            'currency': p['quote'],
            'crypto_currency': p['base'],
        });
    },

    createOrder (product, type, side, amount, price = undefined, params = {}) {
        if (type == 'market')
            throw new Error (this.id + ' allows limit orders only');
        let p = this.product (product);
        let order = {
            'ClOrdID': this.nonce (),
            'Symbol': p['id'],
            'Side': this.capitalize (side),
            'OrdType': 2,
            'Price': price,
            'OrderQty': amount,
            'BrokerID': p['brokerId'],
        };
        return this.privatePostD (this.extend (order, params));
    },

    cancelOrder (id, params = {}) {
        return this.privatePostF (this.extend ({
            'ClOrdID': id,
        }, params));
    },

    request (path, type = 'public', method = 'GET', params = {}, headers = undefined, body = undefined) {
        let url = this.urls['api'][type] + '/' + this.version + '/' + this.implodeParams (path, params);
        let query = this.omit (params, this.extractParams (path));
        if (type == 'public') {
            if (Object.keys (query).length)
                url += '?' + this.urlencode (query);
        } else {
            let nonce = this.nonce ().toString ();
            let request = this.extend ({ 'MsgType': path }, query);
            body = JSON.stringify (request);
            headers = {
                'APIKey': this.apiKey,
                'Nonce': nonce,
                'Signature': this.hmac (nonce, this.secret),
                'Content-Type': 'application/json',
            };
        }
        return this.fetch (url, method, headers, body);
    },
}

//-----------------------------------------------------------------------------

var btcchina = {

    'id': 'btcchina',
    'name': 'BTCChina',
    'countries': 'CN',
    'rateLimit': 3000,
    'version': 'v1',
    'urls': {
        'logo': 'https://user-images.githubusercontent.com/1294454/27766368-465b3286-5ed6-11e7-9a11-0f6467e1d82b.jpg',
        'api': {
            'public': 'https://data.btcchina.com/data',
            'private': 'https://api.btcchina.com/api_trade_v1.php',
        },
        'www': 'https://www.btcchina.com',
        'doc': 'https://www.btcchina.com/apidocs'
    },
    'api': {
        'public': {
            'get': [
                'historydata',
                'orderbook',
                'ticker',
                'trades',
            ],
        },
        'private': {
            'post': [
                'BuyIcebergOrder',
                'BuyOrder',
                'BuyOrder2',
                'BuyStopOrder',
                'CancelIcebergOrder',
                'CancelOrder',
                'CancelStopOrder',
                'GetAccountInfo',
                'getArchivedOrder',
                'getArchivedOrders',
                'GetDeposits',
                'GetIcebergOrder',
                'GetIcebergOrders',
                'GetMarketDepth',
                'GetMarketDepth2',
                'GetOrder',
                'GetOrders',
                'GetStopOrder',
                'GetStopOrders',
                'GetTransactions',
                'GetWithdrawal',
                'GetWithdrawals',
                'RequestWithdrawal',
                'SellIcebergOrder',
                'SellOrder',
                'SellOrder2',
                'SellStopOrder',
            ],
        },
    },

    async fetchProducts () {
        let products = await this.publicGetTicker ({
            'market': 'all',
        });
        let result = [];
        let keys = Object.keys (products);
        for (let p = 0; p < keys.length; p++) {
            let key = keys[p];
            let product = products[key];
            let parts = key.split ('_');
            let id = parts[1];
            let base = id.slice (0, 3);
            let quote = id.slice (3, 6);
            base = base.toUpperCase ();
            quote = quote.toUpperCase ();
            let symbol = base + '/' + quote;
            result.push ({
                'id': id,
                'symbol': symbol,
                'base': base,
                'quote': quote,
                'info': product,
            });
        }
        return result;
    },

    fetchBalance () {
        return this.privatePostGetAccountInfo ();
    },

    async fetchOrderBook (product) {
        let orderbook = await this.publicGetOrderbook ({
            'market': this.productId (product),
        });
        let timestamp = orderbook['date'] * 1000;;
        let result = {
            'bids': orderbook['bids'],
            'asks': orderbook['asks'],
            'timestamp': timestamp,
            'datetime': this.iso8601 (timestamp),
        };
        result['asks'] = this.sortBy (result['asks'], 0);
        return result;
    },

    async fetchTicker (product) {
        let p = this.product (product);
        let tickers = await this.publicGetTicker ({
            'market': p['id'],
        });
        let ticker = tickers['ticker'];
        let timestamp = ticker['date'] * 1000;
        return {
            'timestamp': timestamp,
            'datetime': this.iso8601 (timestamp),
            'high': parseFloat (ticker['high']),
            'low': parseFloat (ticker['low']),
            'bid': parseFloat (ticker['buy']),
            'ask': parseFloat (ticker['sell']),
            'vwap': parseFloat (ticker['vwap']),
            'open': parseFloat (ticker['open']),
            'close': parseFloat (ticker['prev_close']),
            'first': undefined,
            'last': parseFloat (ticker['last']),
            'change': undefined,
            'percentage': undefined,
            'average': undefined,
            'baseVolume': undefined,
            'quoteVolume': parseFloat (ticker['vol']),
            'info': ticker,
        };
    },

    fetchTrades (product) {
        return this.publicGetTrades ({
            'market': this.productId (product),
        });
    },

    createOrder (product, type, side, amount, price = undefined, params = {}) {
        let p = this.product (product);
        let method = 'privatePost' + this.capitalize (side) + 'Order2';
        let order = {};
        let id = p['id'].toUpperCase ();
        if (type == 'market') {
            order['params'] = [ undefined, amount, id ];
        } else {
            order['params'] = [ price, amount, id ];
        }
        return this[method] (this.extend (order, params));
    },

    cancelOrder (id, params = {}) {
        let market = params['market']; // TODO fixme
        return this.privatePostCancelOrder (this.extend ({
            'params': [ id, market ], 
        }, params));
    },

    nonce () {
        return this.microseconds ();
    },

    request (path, type = 'public', method = 'GET', params = {}, headers = undefined, body = undefined) {
        let url = this.urls['api'][type] + '/' + path;
        if (type == 'public') {
            if (Object.keys (params).length)
                url += '?' + this.urlencode (params);
        } else {
            let p = [];
            if ('params' in params)
                p = params['params'];
            let nonce = this.nonce ();
            let request = {
                'method': path,
                'id': nonce,
                'params': p,
            };
            p = p.join (',');
            body = JSON.stringify (request);
            let query = (
                'tonce=' + nonce +
                '&accesskey=' + this.apiKey +
                '&requestmethod=' + method.toLowerCase () +
                '&id=' + nonce +
                '&method=' + path +
                '&params=' + p
            );
            let signature = this.hmac (query, this.secret, 'sha1');
            let auth = this.apiKey + ':' + signature;
            headers = {
                'Content-Length': body.length,
                'Authorization': 'Basic ' + this.stringToBase64 (query),
                'Json-Rpc-Tonce': nonce,
            };
        }
        return this.fetch (url, method, headers, body);
    },
}

//-----------------------------------------------------------------

var btce = {

    'id': 'btce',
    'name': 'BTC-e',
    'countries': [ 'BG', 'RU' ], // Bulgaria, Russia
    'version': '3',
    'urls': {
        'logo': 'https://user-images.githubusercontent.com/1294454/27843225-1b571514-611a-11e7-9208-2641a560b561.jpg',
        'api': {
            'public': 'https://btc-e.com/api',
            'private': 'https://btc-e.com/tapi',
        },
        'www': 'https://btc-e.com',
        'doc': [
            'https://btc-e.com/api/3/docs',
            'https://btc-e.com/tapi/docs',
        ],
    },
    'api': {
        'public': {
            'get': [
                'info',
                'ticker/{pair}',
                'depth/{pair}',
                'trades/{pair}',
            ],
        },
        'private': {
            'post': [
                'getInfo',
                'Trade',
                'ActiveOrders',
                'OrderInfo',
                'CancelOrder',
                'TradeHistory',
                'TransHistory',
                'CoinDepositAddress',
                'WithdrawCoin',
                'CreateCoupon',
                'RedeemCoupon',
            ],
        }
    },

    async fetchProducts () {
        let response = await this.publicGetInfo ();
        let products = response['pairs'];
        let keys = Object.keys (products);
        let result = [];
        for (let p = 0; p < keys.length; p++) {
            let id = keys[p];
            let product = products[id];
            let [ base, quote ] = id.split ('_');
            base = base.toUpperCase ();
            quote = quote.toUpperCase ();
            if (base == 'DSH')
                base = 'DASH';
            let symbol = base + '/' + quote;
            result.push ({
                'id': id,
                'symbol': symbol,
                'base': base,
                'quote': quote,
                'info': product,
            });
        }
        return result;
    },

    fetchBalance () {
        return this.privatePostGetInfo ();
    },

    async fetchOrderBook (product) {
        let p = this.product (product);
        let response = await this.publicGetDepthPair ({
            'pair': p['id'],
        });
        let orderbook = response[p['id']];
        let timestamp = this.milliseconds ();
        let result = {
            'bids': orderbook['bids'],
            'asks': orderbook['asks'],
            'timestamp': timestamp,
            'datetime': this.iso8601 (timestamp),
        };
        result['bids'] = this.sortBy (result['bids'], 0, true);
        result['asks'] = this.sortBy (result['asks'], 0);
        return result;
    },

    async fetchTicker (product) {
        let p = this.product (product);
        let tickers = await this.publicGetTickerPair ({
            'pair': p['id'],
        });
        let ticker = tickers[p['id']];
        let timestamp = ticker['updated'] * 1000;
        return {
            'timestamp': timestamp,
            'datetime': this.iso8601 (timestamp),
            'high': ticker['high'] ? ticker['high'] : undefined,
            'low': ticker['low'] ? ticker['low'] : undefined,
            'bid': ticker['sell'] ? ticker['sell'] : undefined,
            'ask': ticker['buy'] ? ticker['buy'] : undefined,
            'vwap': undefined,
            'open': undefined,
            'close': undefined,
            'first': undefined,
            'last': ticker['last'] ? ticker['last'] : undefined,
            'change': undefined,
            'percentage': undefined,
            'average': ticker['avg'] ? ticker['avg'] : undefined,
            'baseVolume': ticker['vol_cur'] ? ticker['vol_cur'] : undefined,
            'quoteVolume': ticker['vol'] ? ticker['vol'] : undefined,
            'info': ticker,
        };
    },

    fetchTrades (product) {
        return this.publicGetTradesPair ({
            'pair': this.productId (product),
        });
    },

    createOrder (product, type, side, amount, price = undefined, params = {}) {
        let order = {
            'pair': this.productId (product),
            'type': side,
            'amount': amount,
            'rate': price,
        };
        return this.privatePostTrade (this.extend (order, params));
    },

    cancelOrder (id) {
        return this.privatePostCancelOrder ({ 'order_id': id });
    },

    request (path, type = 'public', method = 'GET', params = {}, headers = undefined, body = undefined) {
        let url = this.urls['api'][type] + '/' + this.version + '/' + this.implodeParams (path, params);
        let query = this.omit (params, this.extractParams (path));
        if (type == 'public') {
            if (Object.keys (query).length)
                url += '?' + this.urlencode (query);
        } else {
            let nonce = this.nonce ();
            body = this.urlencode (this.extend ({
                'nonce': nonce,
            }, params));
            headers = {
                'Content-Type': 'application/x-www-form-urlencoded',
                'Content-Length': body.length,
                'Key': this.apiKey,
                'Sign': this.hmac (body, this.secret, 'sha512'),
            };
        }
        return this.fetch (url, method, headers, body);
    },
}

//-----------------------------------------------------------------------------

var btctrader = {

    'id': 'btctrader',
    'name': 'BTCTrader',
    'countries': [ 'TR', 'GR', 'PH' ], // Turkey, Greece, Philippines
    'rateLimit': 1000,
    'urls': {
        'logo': 'https://user-images.githubusercontent.com/1294454/27992404-cda1e386-649c-11e7-8dc1-40bbd2897768.jpg',
        'api': 'https://www.btctrader.com/api',
        'www': 'https://www.btctrader.com',
        'doc': 'https://github.com/BTCTrader/broker-api-docs',
    },
    'api': {
        'public': {
            'get': [
                'ohlcdata', // ?last=COUNT
                'orderbook',
                'ticker',
                'trades',   // ?last=COUNT (max 50)

            ],
        },
        'private': {
            'get': [
                'balance',
                'openOrders',
                'userTransactions', // ?offset=0&limit=25&sort=asc

            ],
            'post': [
                'buy',
                'cancelOrder',
                'sell',
            ],
        },
    },
    'products': {
    },

    fetchBalance () {
        return this.privateGetBalance ();
    },

    async fetchOrderBook (product) {
        let orderbook = await this.publicGetOrderbook ();
        let timestamp = parseInt (orderbook['timestamp'] * 1000);
        let result = {
            'bids': [],
            'asks': [],
            'timestamp': timestamp,
            'datetime': this.iso8601 (timestamp),
        };
        let sides = [ 'bids', 'asks' ];
        for (let s = 0; s < sides.length; s++) {
            let side = sides[s];
            let orders = orderbook[side];
            for (let i = 0; i < orders.length; i++) {
                let order = orders[i];
                let price = parseFloat (order[0]);
                let amount = parseFloat (order[1]);
                result[side].push ([ price, amount ]);
            }
        }
        return result;
    },

    async fetchTicker (product) {
        let ticker = await this.publicGetTicker ();
        let timestamp = parseInt (ticker['timestamp'] * 1000);
        return {
            'timestamp': timestamp,
            'datetime': this.iso8601 (timestamp),
            'high': parseFloat (ticker['high']),
            'low': parseFloat (ticker['low']),
            'bid': parseFloat (ticker['bid']),
            'ask': parseFloat (ticker['ask']),
            'vwap': undefined,
            'open': parseFloat (ticker['open']),
            'close': undefined,
            'first': undefined,
            'last': parseFloat (ticker['last']),
            'change': undefined,
            'percentage': undefined,
            'average': parseFloat (ticker['average']),
            'baseVolume': undefined,
            'quoteVolume': parseFloat (ticker['volume']),
            'info': ticker,
        };
    },

    fetchTrades (product) {
        let maxCount = 50;
        return this.publicGetTrades ({
            // 'last': maxCount,
        });
    },

    createOrder (product, type, side, amount, price = undefined, params = {}) {
        let method = 'privatePost' + this.capitalize (side);
        let order = {
            'Type': (side == 'buy') ? 'BuyBtc' : 'SelBtc',
            'IsMarketOrder': (type == 'market') ? 1 : 0,
        };
        if (type == 'market') {
            if (side == 'buy')
                order['Total'] = amount;
            else
                order['Amount'] = amount;
        } else {
            order['Price'] = price;
            order['Amount'] = amount;
        }
        return this[method] (this.extend (order, params));
    },

    cancelOrder (id) {
        return this.privatePostCancelOrder ({ 'id': id });
    },

    request (path, type = 'public', method = 'GET', params = {}, headers = undefined, body = undefined) {
        if (this.id == 'btctrader')
            throw new Error (this.id + ' is an abstract base API for BTCExchange, BTCTurk');
        let url = this.urls['api'] + '/' + path;
        if (type == 'public') {
            if (Object.keys (params).length)
                url += '?' + this.urlencode (params);
        } else {
            let nonce = this.nonce ().toString;
            body = this.urlencode (params);
            let secret = this.base64ToString (this.secret);
            let auth = this.apiKey + nonce;
            headers = {
                'X-PCK': this.apiKey,
                'X-Stamp': nonce.toString (),
                'X-Signature': this.hmac (auth, secret, 'sha256', 'base64'),
                'Content-Type': 'application/x-www-form-urlencoded',
                'Content-Length': body.length,
            };
        }
        return this.fetch (url, method, headers, body);
    },
}

//-----------------------------------------------------------------------------

var btcexchange = extend (btctrader, {

    'id': 'btcexchange',
    'name': 'BTCExchange',
    'countries': 'PH', // Philippines
    'rateLimit': 1000,
    'urls': {
        'logo': 'https://user-images.githubusercontent.com/1294454/27993052-4c92911a-64aa-11e7-96d8-ec6ac3435757.jpg',
        'api': 'https://www.btcexchange.ph/api',
        'www': 'https://www.btcexchange.ph',
        'doc': 'https://github.com/BTCTrader/broker-api-docs',
    },
    'products': {
        'BTC/PHP': { 'id': 'BTC/PHP', 'symbol': 'BTC/PHP', 'base': 'BTC', 'quote': 'PHP' },
    },
})

//-----------------------------------------------------------------------------

var btctradeua = {

    'id': 'btctradeua',
    'name': 'BTC Trade UA',
    'countries': 'UA', // Ukraine,
    'rateLimit': 2000,
    'urls': {
        'logo': 'https://user-images.githubusercontent.com/1294454/27941483-79fc7350-62d9-11e7-9f61-ac47f28fcd96.jpg',
        'api': 'https://btc-trade.com.ua/api',
        'www': 'https://btc-trade.com.ua',
        'doc': 'https://docs.google.com/document/d/1ocYA0yMy_RXd561sfG3qEPZ80kyll36HUxvCRe5GbhE/edit',
    },
    'api': {
        'public': {
            'get': [
                'deals/{symbol}',
                'trades/sell/{symbol}',
                'trades/buy/{symbol}',
                'japan_stat/high/{symbol}',
            ],
        },
        'private': {
            'post': [
                'auth',
                'ask/{symbol}',
                'balance',
                'bid/{symbol}',
                'buy/{symbol}',
                'my_orders/{symbol}',
                'order/status/{id}',
                'remove/order/{id}',
                'sell/{symbol}',
            ],
        },
    },
    'products': {
        'BTC/UAH': { 'id': 'btc_uah', 'symbol': 'BTC/UAH', 'base': 'BTC', 'quote': 'UAH' },
        'ETH/UAH': { 'id': 'eth_uah', 'symbol': 'ETH/UAH', 'base': 'ETH', 'quote': 'UAH' },
        'LTC/UAH': { 'id': 'ltc_uah', 'symbol': 'LTC/UAH', 'base': 'LTC', 'quote': 'UAH' },
        'DOGE/UAH': { 'id': 'doge_uah', 'symbol': 'DOGE/UAH', 'base': 'DOGE', 'quote': 'UAH' },
        'DASH/UAH': { 'id': 'dash_uah', 'symbol': 'DASH/UAH', 'base': 'DASH', 'quote': 'UAH' },
        'SIB/UAH': { 'id': 'sib_uah', 'symbol': 'SIB/UAH', 'base': 'SIB', 'quote': 'UAH' },
        'KRB/UAH': { 'id': 'krb_uah', 'symbol': 'KRB/UAH', 'base': 'KRB', 'quote': 'UAH' },
        'NVC/UAH': { 'id': 'nvc_uah', 'symbol': 'NVC/UAH', 'base': 'NVC', 'quote': 'UAH' },
        'LTC/BTC': { 'id': 'ltc_btc', 'symbol': 'LTC/BTC', 'base': 'LTC', 'quote': 'BTC' },
        'NVC/BTC': { 'id': 'nvc_btc', 'symbol': 'NVC/BTC', 'base': 'NVC', 'quote': 'BTC' },
        'ITI/UAH': { 'id': 'iti_uah', 'symbol': 'ITI/UAH', 'base': 'ITI', 'quote': 'UAH' },
        'DOGE/BTC': { 'id': 'doge_btc', 'symbol': 'DOGE/BTC', 'base': 'DOGE', 'quote': 'BTC' },
        'DASH/BTC': { 'id': 'dash_btc', 'symbol': 'DASH/BTC', 'base': 'DASH', 'quote': 'BTC' },
    },

    signIn () {
        return this.privatePostAuth ();
    },

    fetchBalance () {
        return this.privatePostBalance ();
    },

    async fetchOrderBook (product) {
        let p = this.product (product);
        let bids = await this.publicGetTradesBuySymbol ({
            'symbol': p['id'],
        });
        let asks = await this.publicGetTradesSellSymbol ({
            'symbol': p['id'],
        });
        let orderbook = {
            'bids': [],
            'asks': [],
        };
        if (bids) {
            if ('list' in bids)
                orderbook['bids'] = bids['list'];
        }
        if (asks) {
            if ('list' in asks)
                orderbook['asks'] = asks['list'];
        }
        let timestamp = this.milliseconds ();
        let result = {
            'bids': [],
            'asks': [],
            'timestamp': timestamp,
            'datetime': this.iso8601 (timestamp),
        };
        let sides = [ 'bids', 'asks' ];
        for (let s = 0; s < sides.length; s++) {
            let side = sides[s];
            let orders = orderbook[side];
            for (let i = 0; i < orders.length; i++) {
                let order = orders[i];
                let price = parseFloat (order['price']);
                let amount = parseFloat (order['currency_trade']);
                result[side].push ([ price, amount ]);
            }
        }
        return result;
    },

    async fetchTicker (product) {
        let response = await this.publicGetJapanStatHighSymbol ({
            'symbol': this.productId (product),
        });
        let ticker = response['trades'];
        let timestamp = this.milliseconds ();
        let result = {
            'timestamp': timestamp,
            'datetime': this.iso8601 (timestamp),
            'high': undefined,
            'low': undefined,
            'bid': undefined,
            'ask': undefined,
            'vwap': undefined,
            'open': undefined,
            'close': undefined,
            'first': undefined,
            'last': undefined,
            'change': undefined,
            'percentage': undefined,
            'average': undefined,
            'baseVolume': undefined,
            'quoteVolume': undefined,
            'info': ticker,
        };
        let tickerLength = ticker.length;
        if (tickerLength > 0) {
            let start = Math.max (tickerLength - 48, 0);
            for (let t = start; t < ticker.length; t++) {
                let candle = ticker[t];
                if (typeof result['open'] == 'undefined')
                    result['open'] = candle[1];
                if ((typeof result['high'] == 'undefined') || (result['high'] < candle[2]))
                    result['high'] = candle[2];
                if ((typeof result['low'] == 'undefined') || (result['low'] > candle[3]))
                    result['low'] = candle[3];
                if (typeof result['quoteVolume'] == 'undefined')
                    result['quoteVolume'] = -candle[5];
                else
                    result['quoteVolume'] -= candle[5];
            }
            let last = tickerLength - 1;
            result['close'] = ticker[last][4];
            result['quoteVolume'] = -1 * result['quoteVolume'];
        }
        return result;
    },

    fetchTrades (product) {
        return this.publicGetDealsSymbol ({
            'symbol': this.productId (product),
        });
    },

    createOrder (product, type, side, amount, price = undefined, params = {}) {
        if (type == 'market')
            throw new Error (this.id + ' allows limit orders only');
        let p = this.product (product);
        let method = 'privatePost' + this.capitalize (side) + 'Id';
        let order = {
            'count': amount,
            'currency1': p['quote'],
            'currency': p['base'],
            'price': price,
        };
        return this[method] (this.extend (order, params));
    },

    cancelOrder (id) {
        return this.privatePostRemoveOrderId ({ 'id': id });
    },

    request (path, type = 'public', method = 'GET', params = {}, headers = undefined, body = undefined) {
        let url = this.urls['api'] + '/' + this.implodeParams (path, params);
        let query = this.omit (params, this.extractParams (path));
        if (type == 'public') {
            if (Object.keys (query).length)
                url += this.implodeParams (path, query);
        } else {
            let nonce = this.nonce ();
            body = this.urlencode (this.extend ({
                'out_order_id': nonce,
                'nonce': nonce,
            }, query));
            headers = {
                'public-key': this.apiKey,
                'api-sign': this.hash (body + this.secret, 'sha256'),
                'Content-Type': 'application/x-www-form-urlencoded',
                'Content-Length': body.length,
            };
        }
        return this.fetch (url, method, headers, body);
    },
}

//-----------------------------------------------------------------------------

var btcturk = extend (btctrader, {

    'id': 'btcturk',
    'name': 'BTCTurk',
    'countries': 'TR', // Turkey
    'rateLimit': 1000,
    'urls': {
        'logo': 'https://user-images.githubusercontent.com/1294454/27992709-18e15646-64a3-11e7-9fa2-b0950ec7712f.jpg',
        'api': 'https://www.btcturk.com/api',
        'www': 'https://www.btcturk.com',
        'doc': 'https://github.com/BTCTrader/broker-api-docs',
    },
    'products': {
        'BTC/TRY': { 'id': 'BTC/TRY', 'symbol': 'BTC/TRY', 'base': 'BTC', 'quote': 'TRY' },
    },
})

//-----------------------------------------------------------------------------

var btcx = {

    'id': 'btcx',
    'name': 'BTCX',
    'countries': [ 'IS', 'US', 'EU', ],
    'rateLimit': 3000, // support in english is very poor, unable to tell rate limits
    'version': 'v1',
    'urls': {
        'logo': 'https://user-images.githubusercontent.com/1294454/27766385-9fdcc98c-5ed6-11e7-8f14-66d5e5cd47e6.jpg',
        'api': 'https://btc-x.is/api',
        'www': 'https://btc-x.is',
        'doc': 'https://btc-x.is/custom/api-document.html',
    },
    'api': {
        'public': {
            'get': [
                'depth/{id}/{limit}',
                'ticker/{id}',
                'trade/{id}/{limit}',
            ],
        },
        'private': {
            'post': [
                'balance',
                'cancel',
                'history',
                'order',
                'redeem',
                'trade',
                'withdraw',
            ],
        },
    },
    'products': {
        'BTC/USD': { 'id': 'btc/usd', 'symbol': 'BTC/USD', 'base': 'BTC', 'quote': 'USD' },
        'BTC/EUR': { 'id': 'btc/eur', 'symbol': 'BTC/EUR', 'base': 'BTC', 'quote': 'EUR' },
    },

    fetchBalance () {
        return this.privatePostBalance ();
    },

    async fetchOrderBook (product) {
        let orderbook = await this.publicGetDepthIdLimit ({
            'id': this.productId (product),
            'limit': 1000,
        });
        let timestamp = this.milliseconds ();
        let result = {
            'bids': [],
            'asks': [],
            'timestamp': timestamp,
            'datetime': this.iso8601 (timestamp),
        };
        let sides = [ 'bids', 'asks' ];
        for (let s = 0; s < sides.length; s++) {
            let side = sides[s];
            let orders = orderbook[side];
            for (let i = 0; i < orders.length; i++) {
                let order = orders[i];
                let price = order['price'];
                let amount = order['amount'];
                result[side].push ([ price, amount ]);
            }
        }
        return result;
    },

    async fetchTicker (product) {
        let ticker = await this.publicGetTickerId ({
            'id': this.productId (product),
        });
        let timestamp = ticker['time'] * 1000;
        return {
            'timestamp': timestamp,
            'datetime': this.iso8601 (timestamp),
            'high': parseFloat (ticker['high']),
            'low': parseFloat (ticker['low']),
            'bid': parseFloat (ticker['buy']),
            'ask': parseFloat (ticker['sell']),
            'vwap': undefined,
            'open': undefined,
            'close': undefined,
            'first': undefined,
            'last': parseFloat (ticker['last']),
            'change': undefined,
            'percentage': undefined,
            'average': undefined,
            'baseVolume': undefined,
            'quoteVolume': parseFloat (ticker['volume']),
            'info': ticker,
        };
    },

    fetchTrades (product) {
        return this.publicGetTradeIdLimit ({
            'id': this.productId (product),
            'limit': 100,
        });
    },

    createOrder (product, type, side, amount, price = undefined, params = {}) {
        return this.privatePostTrade (this.extend ({
            'type': side.toUpperCase (),
            'market': this.productId (product),
            'amount': amount,
            'price': price,
        }, params));
    },

    cancelOrder (id) {
        return this.privatePostCancel ({ 'order': id });
    },

    request (path, type = 'public', method = 'GET', params = {}, headers = undefined, body = undefined) {
        let url = this.urls['api'] + '/' + this.version + '/';
        if (type == 'public') {
            url += this.implodeParams (path, params);
        } else {
            let nonce = this.nonce ();
            url += type;
            body = this.urlencode (this.extend ({
                'Method': path.toUpperCase (),
                'Nonce': nonce,
            }, params));
            headers = {
                'Content-Type': 'application/x-www-form-urlencoded',
                'Key': this.apiKey,
                'Signature': this.hmac (body, this.secret, 'sha512'),
            };
        }
        return this.fetch (url, method, headers, body);
    },
}

//-----------------------------------------------------------------------------

var bter = {
    'id': 'bter',
    'name': 'Bter',
    'countries': [ 'VG', 'CN' ], // British Virgin Islands, China
    'version': '2',
    'urls': {
        'logo': 'https://user-images.githubusercontent.com/1294454/27980479-cfa3188c-6387-11e7-8191-93fc4184ba5c.jpg',
        'api': {
            'public': 'https://data.bter.com/api',
            'private': 'https://api.bter.com/api',
        },
        'www': 'https://bter.com',
        'doc': 'https://bter.com/api2',
    },
    'api': {
        'public': {
            'get': [
                'pairs',
                'marketinfo',
                'marketlist',
                'tickers',
                'ticker/{id}',
                'orderBook/{id}',
                'trade/{id}',
                'tradeHistory/{id}/{tid}',
            ],
        },
        'private': {
            'post': [
                'balances',
                'depositAddress',
                'newAddress',
                'depositsWithdrawals',
                'buy',
                'sell',
                'cancelOrder',
                'cancelAllOrders',
                'getOrder',
                'openOrders',
                'tradeHistory',
                'withdraw',
            ],
        },
    },

    async fetchProducts () {
        let response = await this.publicGetMarketlist ();
        let products = response['data'];
        let result = [];
        for (let p = 0; p < products.length; p++) {
            let product = products[p];
            let id = product['pair'];
            let base = product['curr_a'];
            let quote = product['curr_b'];
            let symbol = base + '/' + quote;
            result.push ({
                'id': id,
                'symbol': symbol,
                'base': base,
                'quote': quote,
                'info': product,
            });
        }
        return result;
    },

    fetchBalance () {
        return this.privatePostBalances ();
    },

    async fetchOrderBook (product) {
        let orderbook = await this.publicGetOrderBookId ({
            'id': this.productId (product),
        });
        let timestamp = this.milliseconds ();
        let result = {
            'bids': [],
            'asks': [],
            'timestamp': timestamp,
            'datetime': this.iso8601 (timestamp),
        };
        let sides = [ 'bids', 'asks' ];
        for (let s = 0; s < sides.length; s++) {
            let side = sides[s];
            let orders = orderbook[side];
            for (let i = 0; i < orders.length; i++) {
                let order = orders[i];
                let price = order[0];
                let amount = order[1];
                result[side].push ([ price, amount ]);
            }
        }
        result['asks'] = this.sortBy (result['asks'], 0);
        return result;
    },

    async fetchTicker (product) {
        let ticker = await this.publicGetTickerId ({
            'id': this.productId (product),
        });
        let timestamp = this.milliseconds ();
        return {
            'timestamp': timestamp,
            'datetime': this.iso8601 (timestamp),
            'high': parseFloat (ticker['high24hr']),
            'low': parseFloat (ticker['low24hr']),
            'bid': parseFloat (ticker['highestBid']),
            'ask': parseFloat (ticker['lowestAsk']),
            'vwap': undefined,
            'open': undefined,
            'close': undefined,
            'first': undefined,
            'last': parseFloat (ticker['last']),
            'change': parseFloat (ticker['percentChange']),
            'percentage': undefined,
            'average': undefined,
            'baseVolume': parseFloat (ticker['baseVolume']),
            'quoteVolume': parseFloat (ticker['quoteVolume']),
            'info': ticker,
        };
    },

    fetchTrades (product) {
        return this.publicGetTradeId ({
            'id': this.productId (product),
        });
    },

    createOrder (product, type, side, amount, price = undefined, params = {}) {
        let method = 'privatePost' + this.capitalize (side);
        let order = {
            'currencyPair': this.symbol (product),
            'rate': price,
            'amount': amount,
        };
        return this[method] (this.extend (order, params));
    },

    cancelOrder (id) {
        return this.privatePostCancelOrder ({ 'orderNumber': id });
    },

    request (path, type = 'public', method = 'GET', params = {}, headers = undefined, body = undefined) {
        let prefix = (type == 'private') ? (type + '/') : '';
        let url = this.urls['api'][type] + this.version + '/1/' + prefix + this.implodeParams (path, params);
        let query = this.omit (params, this.extractParams (path));
        if (type == 'public') {
            if (Object.keys (query).length)
                url += '?' + this.urlencode (query);
        } else {
            let nonce = this.nonce ();
            let request = { 'nonce': nonce };
            body = this.urlencode (this.extend (request, query));
            headers = {
                'Key': this.apiKey,
                'Sign': this.hmac (body, this.secret, 'sha512'),
                'Content-Type': 'application/x-www-form-urlencoded',
                'Content-Length': body.length,
            };
        }
        return this.fetch (url, method, headers, body);
    },
}

//-----------------------------------------------------------------------------

var bxinth = {

    'id': 'bxinth',
    'name': 'BX.in.th',
    'countries': 'TH', // Thailand
    'rateLimit': 2000,
    'urls': {
        'logo': 'https://user-images.githubusercontent.com/1294454/27766412-567b1eb4-5ed7-11e7-94a8-ff6a3884f6c5.jpg',
        'api': 'https://bx.in.th/api',
        'www': 'https://bx.in.th',
        'doc': 'https://bx.in.th/info/api',
    },
    'api': {
        'public': {
            'get': [
                '', // ticker
                'options',
                'optionbook',
                'orderbook',
                'pairing',
                'trade',
                'tradehistory',
            ],
        },
        'private': {
            'post': [
                'balance',
                'biller',
                'billgroup',
                'billpay',
                'cancel',
                'deposit',
                'getorders',
                'history',
                'option-issue',
                'option-bid',
                'option-sell',
                'option-myissue',
                'option-mybid',
                'option-myoptions',
                'option-exercise',
                'option-cancel',
                'option-history',
                'order',
                'withdrawal',
                'withdrawal-history',
            ],
        },
    },

    async fetchProducts () {
        let products = await this.publicGetPairing ();
        let keys = Object.keys (products);
        let result = [];
        for (let p = 0; p < keys.length; p++) {
            let product = products[keys[p]];
            let id = product['pairing_id'];
            let base = product['primary_currency'];
            let quote = product['secondary_currency'];
            let symbol = base + '/' + quote;
            result.push ({
                'id': id,
                'symbol': symbol,
                'base': base,
                'quote': quote,
                'info': product,
            });
        }
        return result;
    },

    fetchBalance () {
        return this.privatePostBalance ();
    },

    async fetchOrderBook (product) {
        let orderbook = await this.publicGetOrderbook ({
            'pairing': this.productId (product),
        });
        let timestamp = this.milliseconds ();
        let result = {
            'bids': [],
            'asks': [],
            'timestamp': timestamp,
            'datetime': this.iso8601 (timestamp),
        };
        let sides = [ 'bids', 'asks' ];
        for (let s = 0; s < sides.length; s++) {
            let side = sides[s];
            let orders = orderbook[side];
            for (let i = 0; i < orders.length; i++) {
                let order = orders[i];
                let price = parseFloat (order[0]);
                let amount = parseFloat (order[1]);
                result[side].push ([ price, amount ]);
            }
        }
        return result;
    },

    async fetchTicker (product) {
        let id = this.productId (product);
        let tickers = await this.publicGet ({ 'pairing': id });
        let key = id.toString ();
        let ticker = tickers[key];
        let timestamp = this.milliseconds ();
        return {
            'timestamp': timestamp,
            'datetime': this.iso8601 (timestamp),
            'high': undefined,
            'low': undefined,
            'bid': parseFloat (ticker['orderbook']['bids']['highbid']),
            'ask': parseFloat (ticker['orderbook']['asks']['highbid']),
            'vwap': undefined,
            'open': undefined,
            'close': undefined,
            'first': undefined,
            'last': parseFloat (ticker['last_price']),
            'change': parseFloat (ticker['change']),
            'percentage': undefined,
            'average': undefined,
            'baseVolume': undefined,
            'quoteVolume': parseFloat (ticker['volume_24hours']),
            'info': ticker,
        };
    },

    fetchTrades (product) {
        return this.publicGetTrade ({
            'pairing': this.productId (product),
        });
    },

    createOrder (product, type, side, amount, price = undefined, params = {}) {
        return this.privatePostOrder (this.extend ({
            'pairing': this.productId (product),
            'type': side,
            'amount': amount,
            'rate': price,
        }, params));
    },

    cancelOrder (id) {
        let pairing = undefined; // TODO fixme
        return this.privatePostCancel ({
            'order_id': id,
            'pairing': pairing,
        });
    },

    request (path, type = 'public', method = 'GET', params = {}, headers = undefined, body = undefined) {
        let url = this.urls['api'] + '/' + path + '/';
        if (Object.keys (params).length)
            url += '?' + this.urlencode (params);
        if (type == 'private') {
            let nonce = this.nonce ();
            let signature = this.hash (this.apiKey + nonce + this.secret, 'sha256');
            body = this.urlencode (this.extend ({
                'key': this.apiKey,
                'nonce': nonce,
                'signature': signature,
                // twofa: this.twofa,
            }, params));
            headers = {
                'Content-Type': 'application/x-www-form-urlencoded',
                'Content-Length': body.length,
            };
        }
        return this.fetch (url, method, headers, body);
    },
}

//-----------------------------------------------------------------------------

var ccex = {

    'id': 'ccex',
    'name': 'C-CEX',
    'countries': [ 'DE', 'EU', ],
    'rateLimit': 2000,
    'urls': {
        'logo': 'https://user-images.githubusercontent.com/1294454/27766433-16881f90-5ed8-11e7-92f8-3d92cc747a6c.jpg',
        'api': {
            'tickers': 'https://c-cex.com/t',
            'public': 'https://c-cex.com/t/api_pub.html',
            'private': 'https://c-cex.com/t/api.html',
        },
        'www': 'https://c-cex.com',
        'doc': 'https://c-cex.com/?id=api',
    },
    'api': {
        'tickers': {
            'get': [
                'coinnames',
                '{market}',
                'pairs',
                'prices',
                'volume_{coin}',
            ],
        },
        'public': {
            'get': [
                'balancedistribution',
                'markethistory',
                'markets',
                'marketsummaries',
                'orderbook',
            ],
        },
        'private': {
            'get': [
                'buylimit',
                'cancel',
                'getbalance',
                'getbalances',
                'getopenorders',
                'getorder',
                'getorderhistory',
                'mytrades',
                'selllimit',
            ],
        },
    },

    async fetchProducts () {
        let products = await this.publicGetMarkets ();
        let result = [];
        for (let p = 0; p < products['result'].length; p++) {
            let product = products['result'][p];
            let id = product['MarketName'];
            let base = product['MarketCurrency'];
            let quote = product['BaseCurrency'];
            let symbol = base + '/' + quote;
            result.push ({
                'id': id,
                'symbol': symbol,
                'base': base,
                'quote': quote,
                'info': product,
            });
        }
        return result;
    },

    fetchBalance () {
        return this.privateGetBalances ();
    },

    async fetchOrderBook (product) {
        let response = await this.publicGetOrderbook ({
            'market': this.productId (product),
            'type': 'both',
            'depth': 100,
        });
        let orderbook = response['result'];
        let timestamp = this.milliseconds ();
        let result = {
            'bids': [],
            'asks': [],
            'timestamp': timestamp,
            'datetime': this.iso8601 (timestamp),
        };
        let sides = { 'bids': 'buy', 'asks': 'sell' };
        let keys = Object.keys (sides);
        for (let k = 0; k < keys.length; k++) {
            let key = keys[k];
            let side = sides[key];
            let orders = orderbook[side];
            for (let i = 0; i < orders.length; i++) {
                let order = orders[i];
                let price = parseFloat (order['Rate']);
                let amount = parseFloat (order['Quantity']);
                result[key].push ([ price, amount ]);
            }
        }
        return result;
    },

    async fetchTicker (product) {
        let response = await this.tickersGetMarket ({
            'market': this.productId (product).toLowerCase (),
        });
        let ticker = response['ticker'];
        let timestamp = ticker['updated'] * 1000;
        return {
            'timestamp': timestamp,
            'datetime': this.iso8601 (timestamp),
            'high': parseFloat (ticker['high']),
            'low': parseFloat (ticker['low']),
            'bid': parseFloat (ticker['buy']),
            'ask': parseFloat (ticker['sell']),
            'vwap': undefined,
            'open': undefined,
            'close': undefined,
            'first': undefined,
            'last': parseFloat (ticker['lastprice']),
            'change': undefined,
            'percentage': undefined,
            'average': parseFloat (ticker['avg']),
            'baseVolume': undefined,
            'quoteVolume': parseFloat (ticker['buysupport']),
            'info': ticker,
        };
    },

    fetchTrades (product) {
        return this.publicGetMarkethistory ({
            'market': this.productId (product),
            'type': 'both',
            'depth': 100,
        });
    },

    createOrder (product, type, side, amount, price = undefined, params = {}) {
        let method = 'privateGet' + this.capitalize (side) + type;
        return this[method] (this.extend ({
            'market': this.productId (product),
            'quantity': amount,
            'rate': price,
        }, params));
    },

    cancelOrder (id) {
        return this.privateGetCancel ({ 'uuid': id });
    },

    request (path, type = 'public', method = 'GET', params = {}, headers = undefined, body = undefined) {
        let url = this.urls['api'][type];
        if (type == 'private') {
            let nonce = this.nonce ().toString ();
            let query = this.keysort (this.extend ({
                'a': path,
                'apikey': this.apiKey,
                'nonce': nonce,
            }, params));
            url += '?' + this.urlencode (query);
            headers = { 'apisign': this.hmac (url, this.secret, 'sha512') };
        } else if (type == 'public') {
            url += '?' + this.urlencode (this.extend ({
                'a': 'get' + path,
            }, params));
        } else {
            url += '/' + this.implodeParams (path, params) + '.json';
        }
        return this.fetch (url, method, headers, body);
    },
}

//-----------------------------------------------------------------------------

var cex = {

    'id': 'cex',
    'name': 'CEX.IO',
    'countries': [ 'GB', 'EU', 'CY', 'RU', ],
    'rateLimit': 2000,
    'urls': {
        'logo': 'https://user-images.githubusercontent.com/1294454/27766442-8ddc33b0-5ed8-11e7-8b98-f786aef0f3c9.jpg',
        'api': 'https://cex.io/api',
        'www': 'https://cex.io',
        'doc': 'https://cex.io/cex-api',
    },
    'api': {
        'public': {
            'get': [
                'currency_limits',
                'last_price/{pair}',
                'last_prices/{currencies}',
                'ohlcv/hd/{yyyymmdd}/{pair}',
                'order_book/{pair}',
                'ticker/{pair}',
                'tickers/{currencies}',
                'trade_history/{pair}',
            ],
            'post': [
                'convert/{pair}',
                'price_stats/{pair}',
            ],
        },
        'private': {
            'post': [
                'active_orders_status/',
                'archived_orders/{pair}',
                'balance/',
                'cancel_order/',
                'cancel_orders/{pair}',
                'cancel_replace_order/{pair}',
                'close_position/{pair}',
                'get_address/',
                'get_myfee/',
                'get_order/',
                'get_order_tx/',
                'open_orders/{pair}',
                'open_orders/',
                'open_position/{pair}',
                'open_positions/{pair}',
                'place_order/{pair}',
                'place_order/{pair}',
            ],
        }
    },

    async fetchProducts () {
        let products = await this.publicGetCurrencyLimits ();
        let result = [];
        for (let p = 0; p < products['data']['pairs'].length; p++) {
            let product = products['data']['pairs'][p];
            let id = product['symbol1'] + '/' + product['symbol2'];
            let symbol = id;
            let [ base, quote ] = symbol.split ('/');
            result.push ({
                'id': id,
                'symbol': symbol,
                'base': base,
                'quote': quote,
                'info': product,
            });
        }
        return result;
    },

    fetchBalance () {
        return this.privatePostBalance ();
    },

    async fetchOrderBook (product) {
        let orderbook = await  this.publicGetOrderBookPair ({
            'pair': this.productId (product),
        });
        let timestamp = orderbook['timestamp'] * 1000;
        let result = {
            'bids': orderbook['bids'],
            'asks': orderbook['asks'],
            'timestamp': timestamp,
            'datetime': this.iso8601 (timestamp),
        };
        return result;
    },

    async fetchTicker (product) {
        let ticker = await this.publicGetTickerPair ({
            'pair': this.productId (product),
        });
        let timestamp = parseInt (ticker['timestamp']) * 1000;
        return {
            'timestamp': timestamp,
            'datetime': this.iso8601 (timestamp),
            'high': parseFloat (ticker['high']),
            'low': parseFloat (ticker['low']),
            'bid': parseFloat (ticker['bid']),
            'ask': parseFloat (ticker['ask']),
            'vwap': undefined,
            'open': undefined,
            'close': undefined,
            'first': undefined,
            'last': parseFloat (ticker['last']),
            'change': undefined,
            'percentage': undefined,
            'average': undefined,
            'baseVolume': undefined,
            'quoteVolume': parseFloat (ticker['volume']),
            'info': ticker,
        };
    },

    fetchTrades (product) {
        return this.publicGetTradeHistoryPair ({
            'pair': this.productId (product),
        });
    },

    createOrder (product, type, side, amount, price = undefined, params = {}) {
        let order = {
            'pair': this.productId (product),
            'type': side,
            'amount': amount,
        };
        if (type == 'limit')
            order['price'] = price;
        else
            order['order_type'] = type;
        return this.privatePostPlaceOrderPair (this.extend (order, params));
    },

    cancelOrder (id) {
        return this.privatePostCancelOrder ({ 'id': id });
    },

    request (path, type = 'public', method = 'GET', params = {}, headers = undefined, body = undefined) {
        let url = this.urls['api'] + '/' + this.implodeParams (path, params);
        let query = this.omit (params, this.extractParams (path));
        if (type == 'public') {
            if (Object.keys (query).length)
                url += '?' + this.urlencode (query);
        } else {
            let nonce = this.nonce ().toString ();
            body = this.urlencode (this.extend ({
                'key': this.apiKey,
                'signature': this.hmac (nonce + this.uid + this.apiKey, this.secret).toUpperCase (),
                'nonce': nonce,
            }, query));
            headers = {
                'Content-Type': 'application/x-www-form-urlencoded',
                'Content-Length': body.length,
            };
        }
        return this.fetch (url, method, headers, body);
    },
}

//-----------------------------------------------------------------------------

var chilebit = extend (blinktrade, {
    'id': 'chilebit',
    'name': 'ChileBit',
    'countries': 'CL',
    'urls': {
        'logo': 'https://user-images.githubusercontent.com/1294454/27991414-1298f0d8-647f-11e7-9c40-d56409266336.jpg',
        'api': {
            'public': 'https://api.blinktrade.com/api',
            'private': 'https://api.blinktrade.com/tapi',
        },
        'www': 'https://chilebit.net',
        'doc': 'https://blinktrade.com/docs',
    },
    'comment': 'Blinktrade API',
    'products': {
        'BTC/CLP': { 'id': 'BTCCLP', 'symbol': 'BTC/CLP', 'base': 'BTC', 'quote': 'CLP', 'brokerId': 9, 'broker': 'ChileBit', },
    },
})

//-----------------------------------------------------------------------------

var coincheck = {

    'id': 'coincheck',
    'name': 'coincheck',
    'countries': [ 'JP', 'ID', ],
    'rateLimit': 2000,
    'urls': {
        'logo': 'https://user-images.githubusercontent.com/1294454/27766464-3b5c3c74-5ed9-11e7-840e-31b32968e1da.jpg',
        'api': 'https://coincheck.com/api',
        'www': 'https://coincheck.com',
        'doc': 'https://coincheck.com/documents/exchange/api',
    },
    'api': {
        'public': {
            'get': [
                'exchange/orders/rate',
                'order_books',
                'rate/{pair}',
                'ticker',
                'trades',
            ],
        },
        'private': {
            'get': [
                'accounts',
                'accounts/balance',
                'accounts/leverage_balance',
                'bank_accounts',
                'deposit_money',
                'exchange/orders/opens',
                'exchange/orders/transactions',
                'exchange/orders/transactions_pagination',
                'exchange/leverage/positions',
                'lending/borrows/matches',
                'send_money',
                'withdraws',
            ],
            'post': [
                'bank_accounts',
                'deposit_money/{id}/fast',
                'exchange/orders',
                'exchange/transfers/to_leverage',
                'exchange/transfers/from_leverage',
                'lending/borrows',
                'lending/borrows/{id}/repay',
                'send_money',
                'withdraws',
            ],
            'delete': [
                'bank_accounts/{id}',
                'exchange/orders/{id}',
                'withdraws/{id}',
            ],
        },
    },
    'products': {
        'BTC/JPY':  { 'id': 'btc_jpy',  'symbol': 'BTC/JPY',  'base': 'BTC',  'quote': 'JPY' }, // the only real pair
        'ETH/JPY':  { 'id': 'eth_jpy',  'symbol': 'ETH/JPY',  'base': 'ETH',  'quote': 'JPY' },
        'ETC/JPY':  { 'id': 'etc_jpy',  'symbol': 'ETC/JPY',  'base': 'ETC',  'quote': 'JPY' },
        'DAO/JPY':  { 'id': 'dao_jpy',  'symbol': 'DAO/JPY',  'base': 'DAO',  'quote': 'JPY' },
        'LSK/JPY':  { 'id': 'lsk_jpy',  'symbol': 'LSK/JPY',  'base': 'LSK',  'quote': 'JPY' },
        'FCT/JPY':  { 'id': 'fct_jpy',  'symbol': 'FCT/JPY',  'base': 'FCT',  'quote': 'JPY' },
        'XMR/JPY':  { 'id': 'xmr_jpy',  'symbol': 'XMR/JPY',  'base': 'XMR',  'quote': 'JPY' },
        'REP/JPY':  { 'id': 'rep_jpy',  'symbol': 'REP/JPY',  'base': 'REP',  'quote': 'JPY' },
        'XRP/JPY':  { 'id': 'xrp_jpy',  'symbol': 'XRP/JPY',  'base': 'XRP',  'quote': 'JPY' },
        'ZEC/JPY':  { 'id': 'zec_jpy',  'symbol': 'ZEC/JPY',  'base': 'ZEC',  'quote': 'JPY' },
        'XEM/JPY':  { 'id': 'xem_jpy',  'symbol': 'XEM/JPY',  'base': 'XEM',  'quote': 'JPY' },
        'LTC/JPY':  { 'id': 'ltc_jpy',  'symbol': 'LTC/JPY',  'base': 'LTC',  'quote': 'JPY' },
        'DASH/JPY': { 'id': 'dash_jpy', 'symbol': 'DASH/JPY', 'base': 'DASH', 'quote': 'JPY' },
        'ETH/BTC':  { 'id': 'eth_btc',  'symbol': 'ETH/BTC',  'base': 'ETH',  'quote': 'BTC' },
        'ETC/BTC':  { 'id': 'etc_btc',  'symbol': 'ETC/BTC',  'base': 'ETC',  'quote': 'BTC' },
        'LSK/BTC':  { 'id': 'lsk_btc',  'symbol': 'LSK/BTC',  'base': 'LSK',  'quote': 'BTC' },
        'FCT/BTC':  { 'id': 'fct_btc',  'symbol': 'FCT/BTC',  'base': 'FCT',  'quote': 'BTC' },
        'XMR/BTC':  { 'id': 'xmr_btc',  'symbol': 'XMR/BTC',  'base': 'XMR',  'quote': 'BTC' },
        'REP/BTC':  { 'id': 'rep_btc',  'symbol': 'REP/BTC',  'base': 'REP',  'quote': 'BTC' },
        'XRP/BTC':  { 'id': 'xrp_btc',  'symbol': 'XRP/BTC',  'base': 'XRP',  'quote': 'BTC' },
        'ZEC/BTC':  { 'id': 'zec_btc',  'symbol': 'ZEC/BTC',  'base': 'ZEC',  'quote': 'BTC' },
        'XEM/BTC':  { 'id': 'xem_btc',  'symbol': 'XEM/BTC',  'base': 'XEM',  'quote': 'BTC' },
        'LTC/BTC':  { 'id': 'ltc_btc',  'symbol': 'LTC/BTC',  'base': 'LTC',  'quote': 'BTC' },
        'DASH/BTC': { 'id': 'dash_btc', 'symbol': 'DASH/BTC', 'base': 'DASH', 'quote': 'BTC' },
    },

    fetchBalance () {
        return this.privateGetAccountsBalance ();
    },

    async fetchOrderBook (product) {
        let orderbook = await  this.publicGetOrderBooks ();
        let timestamp = this.milliseconds ();
        let result = {
            'bids': [],
            'asks': [],
            'timestamp': timestamp,
            'datetime': this.iso8601 (timestamp),
        };
        let sides = [ 'bids', 'asks' ];
        for (let s = 0; s < sides.length; s++) {
            let side = sides[s];
            let orders = orderbook[side];
            for (let i = 0; i < orders.length; i++) {
                let order = orders[i];
                let price = parseFloat (order[0]);
                let amount = parseFloat (order[1]);
                result[side].push ([ price, amount ]);
            }
        }
        return result;
    },

    async fetchTicker (product) {
        let ticker = await this.publicGetTicker ();
        let timestamp = ticker['timestamp'] * 1000;
        return {
            'timestamp': timestamp,
            'datetime': this.iso8601 (timestamp),
            'high': parseFloat (ticker['high']),
            'low': parseFloat (ticker['low']),
            'bid': parseFloat (ticker['bid']),
            'ask': parseFloat (ticker['ask']),
            'vwap': undefined,
            'open': undefined,
            'close': undefined,
            'first': undefined,
            'last': parseFloat (ticker['last']),
            'change': undefined,
            'percentage': undefined,
            'average': undefined,
            'baseVolume': undefined,
            'quoteVolume': parseFloat (ticker['volume']),
            'info': ticker,
        };
    },

    fetchTrades (product) {
        return this.publicGetTrades ();
    },

    createOrder (product, type, side, amount, price = undefined, params = {}) {
        let prefix = '';
        let order = {
            'pair': this.productId (product),
        };
        if (type == 'market') {
            let order_type = type + '_' + side;
            order['order_type'] = order_type;
            let prefix = (side == buy) ? (order_type + '_') : '';
            order[prefix + 'amount'] = amount;
        } else {
            order['order_type'] = side;
            order['rate'] = price;
            order['amount'] = amount;
        }
        return this.privatePostExchangeOrders (this.extend (order, params));
    },

    cancelOrder (id) {
        return this.privateDeleteExchangeOrdersId ({ 'id': id });
    },

    request (path, type = 'public', method = 'GET', params = {}, headers = undefined, body = undefined) {
        let url = this.urls['api'] + '/' + this.implodeParams (path, params);
        let query = this.omit (params, this.extractParams (path));
        if (type == 'public') {
            if (Object.keys (query).length)
                url += '?' + this.urlencode (query);
        } else {
            let nonce = this.nonce ().toString ();
            if (Object.keys (query).length)
                body = this.urlencode (this.keysort (query));
            headers = {
                'Content-Type': 'application/x-www-form-urlencoded',
                'Content-Length': body.length,
                'ACCESS-KEY': this.apiKey,
                'ACCESS-NONCE': nonce,
                'ACCESS-SIGNATURE': this.hmac (nonce + url + (body || ''), this.secret)
            };
        }
        return this.fetch (url, method, headers, body);
    },
}

//-----------------------------------------------------------------------------

var coinmate = {

    'id': 'coinmate',
    'name': 'CoinMate',
    'countries': [ 'GB', 'CZ' ], // UK, Czech Republic
    'rateLimit': 1000,
    'urls': {
        'logo': 'https://user-images.githubusercontent.com/1294454/27811229-c1efb510-606c-11e7-9a36-84ba2ce412d8.jpg',
        'api': 'https://coinmate.io/api',
        'www': 'https://coinmate.io',
        'doc': [
            'http://docs.coinmate.apiary.io',
            'https://coinmate.io/developers',
        ],
    },
    'api': {
        'public': {
            'get': [
                'orderBook',
                'ticker',
                'transactions',
            ],
        },
        'private': {
            'post': [
                'balances',
                'bitcoinWithdrawal',
                'bitcoinDepositAddresses',
                'buyInstant',
                'buyLimit',
                'cancelOrder',
                'cancelOrderWithInfo',
                'createVoucher',
                'openOrders',
                'redeemVoucher',
                'sellInstant',
                'sellLimit',
                'transactionHistory',
                'unconfirmedBitcoinDeposits',
            ],
        },
    },
    'products': {
        'BTC/EUR': { 'id': 'BTC_EUR', 'symbol': 'BTC/EUR', 'base': 'BTC', 'quote': 'EUR'  },
        'BTC/CZK': { 'id': 'BTC_CZK', 'symbol': 'BTC/CZK', 'base': 'BTC', 'quote': 'CZK'  },
    },

    fetchBalance () {
        return this.privatePostBalances ();
    },

    async fetchOrderBook (product) {
        let response = await this.publicGetOrderBook ({
            'currencyPair': this.productId (product),
            'groupByPriceLimit': 'False',
        });
        let orderbook = response['data'];
        let timestamp = orderbook['timestamp'] * 1000;
        let result = {
            'bids': [],
            'asks': [],
            'timestamp': timestamp,
            'datetime': this.iso8601 (timestamp),
        };
        let sides = [ 'bids', 'asks' ];
        for (let s = 0; s < sides.length; s++) {
            let side = sides[s];
            let orders = orderbook[side];
            for (let i = 0; i < orders.length; i++) {
                let order = orders[i];
                let price = order['price'];
                let amount = order['amount'];
                result[side].push ([ price, amount ]);
            }
        }
        return result;
    },

    async fetchTicker (product) {
        let response = await this.publicGetTicker ({
            'currencyPair': this.productId (product),
        });
        let ticker = response['data'];
        let timestamp = ticker['timestamp'] * 1000;
        return {
            'timestamp': timestamp,
            'datetime': this.iso8601 (timestamp),
            'high': parseFloat (ticker['high']),
            'low': parseFloat (ticker['low']),
            'bid': parseFloat (ticker['bid']),
            'ask': parseFloat (ticker['ask']),
            'vwap': undefined,
            'open': undefined,
            'close': undefined,
            'first': undefined,
            'last': parseFloat (ticker['last']),
            'change': undefined,
            'percentage': undefined,
            'average': undefined,
            'baseVolume': undefined,
            'quoteVolume': parseFloat (ticker['amount']),
            'info': ticker,
        };
    },

    fetchTrades (product) {
        return this.publicGetTransactions ({
            'currencyPair': this.productId (product),
            'minutesIntoHistory': 10,
        });
    },

    createOrder (product, type, side, amount, price = undefined, params = {}) {
        let method = 'privatePost' + this.capitalize (side);
        let order = {
            'currencyPair': this.productId (product),
        };
        if (type == 'market') {
            if (side == 'buy')
                order['total'] = amount; // amount in fiat
            else
                order['amount'] = amount; // amount in fiat
            method += 'Instant';
        } else {
            order['amount'] = amount; // amount in crypto
            order['price'] = price;
            method += this.capitalize (type);
        }
        return this[method] (self.extend (order, params));
    },

    cancelOrder (id) {
        return this.privatePostCancelOrder ({ 'orderId': id });
    },

    request (path, type = 'public', method = 'GET', params = {}, headers = undefined, body = undefined) {
        let url = this.urls['api'] + '/' + path;
        if (type == 'public') {
            if (Object.keys (params).length)
                url += '?' + this.urlencode (params);
        } else {
            let nonce = this.nonce ().toString ();
            let auth = [ nonce, this.uid, this.apiKey ].join (' ');
            let signature = this.hmac (auth, this.secret);
            body = this.urlencode (this.extend ({
                'clientId': this.uid,
                'nonce': nonce,
                'publicKey': this.apiKey,
                'signature': signature.toUpperCase (),
            }, params));
            headers = {
                'Content-Type':  'application/x-www-form-urlencoded',
                'Content-Length': body.length,
            };
        }
        return this.fetch (url, method, headers, body);
    },
}

//-----------------------------------------------------------------------------

var coinsecure = {

    'id': 'coinsecure',
    'name': 'Coinsecure',
    'countries': 'IN', // India
    'rateLimit': 1000,
    'version': 'v1',
    'urls': {
        'logo': 'https://user-images.githubusercontent.com/1294454/27766472-9cbd200a-5ed9-11e7-9551-2267ad7bac08.jpg',
        'api': 'https://api.coinsecure.in',
        'www': 'https://coinsecure.in',
        'doc': [
            'https://api.coinsecure.in',
            'https://github.com/coinsecure/plugins',
        ],
    },
    'api': {
        'public': {
            'get': [
                'bitcoin/search/confirmation/{txid}',
                'exchange/ask/low',
                'exchange/ask/orders',
                'exchange/bid/high',
                'exchange/bid/orders',
                'exchange/lastTrade',
                'exchange/max24Hr',
                'exchange/min24Hr',
                'exchange/ticker',
                'exchange/trades',
            ],
        },
        'private': {
            'get': [
                'mfa/authy/call',
                'mfa/authy/sms',
                'netki/search/{netkiName}',
                'user/bank/otp/{number}',
                'user/kyc/otp/{number}',
                'user/profile/phone/otp/{number}',
                'user/wallet/coin/address/{id}',
                'user/wallet/coin/deposit/confirmed/all',
                'user/wallet/coin/deposit/confirmed/{id}',
                'user/wallet/coin/deposit/unconfirmed/all',
                'user/wallet/coin/deposit/unconfirmed/{id}',
                'user/wallet/coin/wallets',
                'user/exchange/bank/fiat/accounts',
                'user/exchange/bank/fiat/balance/available',
                'user/exchange/bank/fiat/balance/pending',
                'user/exchange/bank/fiat/balance/total',
                'user/exchange/bank/fiat/deposit/cancelled',
                'user/exchange/bank/fiat/deposit/unverified',
                'user/exchange/bank/fiat/deposit/verified',
                'user/exchange/bank/fiat/withdraw/cancelled',
                'user/exchange/bank/fiat/withdraw/completed',
                'user/exchange/bank/fiat/withdraw/unverified',
                'user/exchange/bank/fiat/withdraw/verified',
                'user/exchange/ask/cancelled',
                'user/exchange/ask/completed',
                'user/exchange/ask/pending',
                'user/exchange/bid/cancelled',
                'user/exchange/bid/completed',
                'user/exchange/bid/pending',
                'user/exchange/bank/coin/addresses',
                'user/exchange/bank/coin/balance/available',
                'user/exchange/bank/coin/balance/pending',
                'user/exchange/bank/coin/balance/total',
                'user/exchange/bank/coin/deposit/cancelled',
                'user/exchange/bank/coin/deposit/unverified',
                'user/exchange/bank/coin/deposit/verified',
                'user/exchange/bank/coin/withdraw/cancelled',
                'user/exchange/bank/coin/withdraw/completed',
                'user/exchange/bank/coin/withdraw/unverified',
                'user/exchange/bank/coin/withdraw/verified',
                'user/exchange/bank/summary',
                'user/exchange/coin/fee',
                'user/exchange/fiat/fee',
                'user/exchange/kycs',
                'user/exchange/referral/coin/paid',
                'user/exchange/referral/coin/successful',
                'user/exchange/referral/fiat/paid',
                'user/exchange/referrals',
                'user/exchange/trade/summary',
                'user/login/token/{token}',
                'user/summary',
                'user/wallet/summary',
                'wallet/coin/withdraw/cancelled',
                'wallet/coin/withdraw/completed',
                'wallet/coin/withdraw/unverified',
                'wallet/coin/withdraw/verified',
            ],
            'post': [
                'login',
                'login/initiate',
                'login/password/forgot',
                'mfa/authy/initiate',
                'mfa/ga/initiate',
                'signup',
                'user/netki/update',
                'user/profile/image/update',
                'user/exchange/bank/coin/withdraw/initiate',
                'user/exchange/bank/coin/withdraw/newVerifycode',
                'user/exchange/bank/fiat/withdraw/initiate',
                'user/exchange/bank/fiat/withdraw/newVerifycode',
                'user/password/change',
                'user/password/reset',
                'user/wallet/coin/withdraw/initiate',
                'wallet/coin/withdraw/newVerifycode',
            ],
            'put': [
                'signup/verify/{token}',
                'user/exchange/kyc',
                'user/exchange/bank/fiat/deposit/new',
                'user/exchange/ask/new',
                'user/exchange/bid/new',
                'user/exchange/instant/buy',
                'user/exchange/instant/sell',
                'user/exchange/bank/coin/withdraw/verify',
                'user/exchange/bank/fiat/account/new',
                'user/exchange/bank/fiat/withdraw/verify',
                'user/mfa/authy/initiate/enable',
                'user/mfa/ga/initiate/enable',
                'user/netki/create',
                'user/profile/phone/new',
                'user/wallet/coin/address/new',
                'user/wallet/coin/new',
                'user/wallet/coin/withdraw/sendToExchange',
                'user/wallet/coin/withdraw/verify',
            ],
            'delete': [
                'user/gcm/{code}',
                'user/logout',
                'user/exchange/bank/coin/withdraw/unverified/cancel/{withdrawID}',
                'user/exchange/bank/fiat/deposit/cancel/{depositID}',
                'user/exchange/ask/cancel/{orderID}',
                'user/exchange/bid/cancel/{orderID}',
                'user/exchange/bank/fiat/withdraw/unverified/cancel/{withdrawID}',
                'user/mfa/authy/disable/{code}',
                'user/mfa/ga/disable/{code}',
                'user/profile/phone/delete',
                'user/profile/image/delete/{netkiName}',
                'user/wallet/coin/withdraw/unverified/cancel/{withdrawID}',
            ],
        },
    },
    'products': {
        'BTC/INR': { 'id': 'BTC/INR', 'symbol': 'BTC/INR', 'base': 'BTC', 'quote': 'INR' },
    },

    fetchBalance () {
        return this.privateGetUserExchangeBankSummary ();
    },

    async fetchOrderBook (product) {
        let bids = await this.publicGetExchangeBidOrders ();
        let asks = await this.publicGetExchangeAskOrders ();
        let orderbook = {
            'bids': bids['message'],
            'asks': asks['message'],
        };
        let timestamp = this.milliseconds ();
        let result = {
            'bids': [],
            'asks': [],
            'timestamp': timestamp,
            'datetime': this.iso8601 (timestamp),
        };
        let sides = [ 'bids', 'asks' ];
        for (let s = 0; s < sides.length; s++) {
            let side = sides[s];
            let orders = orderbook[side];
            for (let i = 0; i < orders.length; i++) {
                let order = orders[i];
                let price = order['rate'];
                let amount = order['vol'];
                result[side].push ([ price, amount ]);
            }
        }
        return result;
    },

    async fetchTicker (product) {
        let response = await this.publicGetExchangeTicker ();
        let ticker = response['message'];
        let timestamp = ticker['timestamp'];
        return {
            'timestamp': timestamp,
            'datetime': this.iso8601 (timestamp),
            'high': parseFloat (ticker['high']),
            'low': parseFloat (ticker['low']),
            'bid': parseFloat (ticker['bid']),
            'ask': parseFloat (ticker['ask']),
            'vwap': undefined,
            'open': parseFloat (ticker['open']),
            'close': undefined,
            'first': undefined,
            'last': parseFloat (ticker['lastPrice']),
            'change': undefined,
            'percentage': undefined,
            'average': undefined,
            'baseVolume': parseFloat (ticker['coinvolume']),
            'quoteVolume': parseFloat (ticker['fiatvolume']),
            'info': ticker,
        };
    },

    fetchTrades (product) {
        return this.publicGetExchangeTrades ();
    },

    createOrder (product, type, side, amount, price = undefined, params = {}) {
        let method = 'privatePutUserExchange';
        let order = {};
        if (type == 'market') {
            method += 'Instant' + this.capitalize (side);
            if (side == 'buy')
                order['maxFiat'] = amount;
            else
                order['maxVol'] = amount;
        } else {
            let direction = (side == 'buy') ? 'Bid' : 'Ask';
            method += direction + 'New';
            order['rate'] = price;
            order['vol'] = amount;
        }
        return this[method] (self.extend (order, params));
    },

    cancelOrder (id) {
        throw new Error (this.id + ' cancelOrder () is not fully implemented yet');
        let method = 'privateDeleteUserExchangeAskCancelOrderId'; // TODO fixme, have to specify order side here
        return this[method] ({ 'orderID': id });
    },

    request (path, type = 'public', method = 'GET', params = {}, headers = undefined, body = undefined) {
        let url = this.urls['api'] + '/' + this.version + '/' + this.implodeParams (path, params);
        let query = this.omit (params, this.extractParams (path));
        if (type == 'private') {
            headers = { 'Authorization': this.apiKey };
            if (Object.keys (query).length) {
                body = JSON.stringify (query);
                headers['Content-Type'] = 'application/json';
            }
        }
        return this.fetch (url, method, headers, body);
    },
}

//-----------------------------------------------------------------------------

var dsx = {

    'id': 'dsx',
    'name': 'DSX',
    'countries': 'UK',
    'rateLimit': 2000,
    'urls': {
        'logo': 'https://user-images.githubusercontent.com/1294454/27990275-1413158a-645a-11e7-931c-94717f7510e3.jpg',
        'api': {
            'mapi': 'https://dsx.uk/mapi',  // market data
            'tapi': 'https://dsx.uk/tapi',  // trading
            'dwapi': 'https://dsx.uk/dwapi', // deposit/withdraw
        },
        'www': 'https://dsx.uk',
        'doc': [
            'https://api.dsx.uk',
            'https://dsx.uk/api_docs/public',
            'https://dsx.uk/api_docs/private',
            '',
        ],
    },
    'api': {
        'mapi': { // market data (public)
            'get': [
                'barsFromMoment/{id}/{period}/{start}', // empty reply :\
                'depth/{id}',
                'info',
                'lastBars/{id}/{period}/{amount}', // period is (m, h or d)
                'periodBars/{id}/{period}/{start}/{end}',
                'ticker/{id}',
                'trades/{id}',
            ],
        },
        'tapi': { // trading (private)
            'post': [
                'getInfo',
                'TransHistory',
                'TradeHistory',
                'OrderHistory',
                'ActiveOrders',
                'Trade',
                'CancelOrder',
            ],
        },
        'dwapi': { // deposit / withdraw (private)
            'post': [
                'getCryptoDepositAddress',
                'cryptoWithdraw',
                'fiatWithdraw',
                'getTransactionStatus',
                'getTransactions',
            ],
        },
    },

    async fetchProducts () {
        let response = await this.mapiGetInfo ();
        let keys = Object.keys (response['pairs']);
        let result = [];
        for (let p = 0; p < keys.length; p++) {
            let id = keys[p];
            let product = response['pairs'][id];
            let base = id.slice (0, 3);
            let quote = id.slice (3, 6);
            base = base.toUpperCase ();
            quote = quote.toUpperCase ();
            let symbol = base + '/' + quote;
            result.push ({
                'id': id,
                'symbol': symbol,
                'base': base,
                'quote': quote,
                'info': product,
            });
        }
        return result;
    },

    fetchBalance () {
        return this.tapiPostGetInfo ();
    },

    async fetchOrderBook (product) {
        let p = this.product (product);
        let response = await this.mapiGetDepthId ({
            'id': p['id'],
        });
        let orderbook = response[p['id']];
        let timestamp = this.milliseconds ();
        let result = {
            'bids': [],
            'asks': [],
            'timestamp': timestamp,
            'datetime': this.iso8601 (timestamp),
        };
        let sides = [ 'bids', 'asks' ];
        for (let s = 0; s < sides.length; s++) {
            let side = sides[s];
            let orders = orderbook[side];
            for (let i = 0; i < orders.length; i++) {
                let order = orders[i];
                let price = order[0];
                let amount = order[1];
                result[side].push ([ price, amount ]);
            }
        }
        return result;
    },

    async fetchTicker (product) {
        let p = this.product (product);
        let response = await this.mapiGetTickerId ({
            'id': p['id'],
        });
        let ticker = response[p['id']];
        let timestamp = ticker['updated'] * 1000;
        return {
            'timestamp': timestamp,
            'datetime': this.iso8601 (timestamp),
            'high': parseFloat (ticker['high']),
            'low': parseFloat (ticker['low']),
            'bid': parseFloat (ticker['buy']),
            'ask': parseFloat (ticker['sell']),
            'vwap': undefined,
            'open': undefined,
            'close': undefined,
            'first': undefined,
            'last': parseFloat (ticker['last']),
            'change': undefined,
            'percentage': undefined,
            'average': parseFloat (ticker['avg']),
            'baseVolume': parseFloat (ticker['vol']),
            'quoteVolume': parseFloat (ticker['vol_cur']),
            'info': ticker,
        };
    },

    fetchTrades (product) {
        return this.mapiGetTradesId ({
            'id': this.productId (product),
        });
    },

    createOrder (product, type, side, amount, price = undefined, params = {}) {
        if (type == 'market')
            throw new Error (this.id + ' allows limit orders only');
        let order = {
            'pair': this.productId (product),
            'type': side,
            'rate': price,
            'amount': amount,
        };
        return this.tapiPostTrade (this.extend (order, params));
    },

    cancelOrder (id) {
        return this.tapiPostCancelOrder ({ 'orderId': id });
    },

    request (path, type = 'mapi', method = 'GET', params = {}, headers = undefined, body = undefined) {
        let url = this.urls['api'][type];
        if ((type == 'mapi') || (type == 'dwapi'))
            url += '/' + this.implodeParams (path, params);
        let query = this.omit (params, this.extractParams (path));
        if (type == 'mapi') {
            if (Object.keys (query).length)
                url += '?' + this.urlencode (query);
        } else {
            let nonce = this.nonce ();
            let method = path;
            body = this.urlencode (this.extend ({
                'method': path,
            }, query));
            headers = {
                'Content-Type': 'application/x-www-form-urlencoded',
                'Content-Length': body.length,
                'Key': this.apiKey,
                'Sign': this.hmac (body, this.secret, 'sha512', 'base64'),
            };
        }
        return this.fetch (url, method, headers, body);
    },
}

//-----------------------------------------------------------------------------

var exmo = {

    'id': 'exmo',
    'name': 'EXMO',
    'countries': [ 'ES', 'RU', ], // Spain, Russia
    'rateLimit': 1000, // once every 350 ms ≈ 180 requests per minute ≈ 3 requests per second
    'version': 'v1',
    'urls': {
        'logo': 'https://user-images.githubusercontent.com/1294454/27766491-1b0ea956-5eda-11e7-9225-40d67b481b8d.jpg',
        'api': 'https://api.exmo.com',
        'www': 'https://exmo.me',
        'doc': [
            'https://exmo.me/ru/api_doc',
            'https://github.com/exmo-dev/exmo_api_lib/tree/master/nodejs',
        ],
    },
    'api': {
        'public': {
            'get': [
                'currency',
                'order_book',
                'pair_settings',
                'ticker',
                'trades',
            ],
        },
        'private': {
            'post': [
                'user_info',
                'order_create',
                'order_cancel',
                'user_open_orders',
                'user_trades',
                'user_cancelled_orders',
                'order_trades',
                'required_amount',
                'deposit_address',
                'withdraw_crypt',
                'withdraw_get_txid',
                'excode_create',
                'excode_load',
                'wallet_history',
            ],
        },
    },

    async fetchProducts () {
        let products = await this.publicGetPairSettings ();
        let keys = Object.keys (products);
        let result = [];
        for (let p = 0; p < keys.length; p++) {
            let id = keys[p];
            let product = products[id];
            let symbol = id.replace ('_', '/');
            let [ base, quote ] = symbol.split ('/');
            result.push ({
                'id': id,
                'symbol': symbol,
                'base': base,
                'quote': quote,
                'info': product,
            });
        }
        return result;
    },

    fetchBalance () {
        return this.privatePostUserInfo ();
    },

    async fetchOrderBook (product) {
        let p = this.product (product);
        let response = await this.publicGetOrderBook ({
            'pair': p['id'],
        });
        let orderbook = response[p['id']];
        let timestamp = this.milliseconds ();
        let result = {
            'bids': [],
            'asks': [],
            'timestamp': timestamp,
            'datetime': this.iso8601 (timestamp),
        };
        let sides = { 'bids': 'bid', 'asks': 'ask' };
        let keys = Object.keys (sides);
        for (let k = 0; k < keys.length; k++) {
            let key = keys[k];
            let side = sides[key];
            let orders = orderbook[side];
            for (let i = 0; i < orders.length; i++) {
                let order = orders[i];
                let price = parseFloat (order[0]);
                let amount = parseFloat (order[1]);
                result[key].push ([ price, amount ]);
            }
        }
        return result;
    },

    async fetchTicker (product) {
        let response = await this.publicGetTicker ();
        let p = this.product (product);
        let ticker = response[p['id']];
        let timestamp = ticker['updated'] * 1000;
        return {
            'timestamp': timestamp,
            'datetime': this.iso8601 (timestamp),
            'high': parseFloat (ticker['high']),
            'low': parseFloat (ticker['low']),
            'bid': parseFloat (ticker['buy_price']),
            'ask': parseFloat (ticker['sell_price']),
            'vwap': undefined,
            'open': parseFloat (ticker['open']),
            'close': undefined,
            'first': undefined,
            'last': parseFloat (ticker['last_trade']),
            'change': undefined,
            'percentage': undefined,
            'average': parseFloat (ticker['avg']),
            'baseVolume': parseFloat (ticker['vol']),
            'quoteVolume': parseFloat (ticker['vol_curr']),
            'info': ticker,
        };
    },

    fetchTrades (product) {
        return this.publicGetTrades ({
            'pair': this.productId (product),
        });
    },

    createOrder (product, type, side, amount, price = undefined, params = {}) {
        let prefix = '';
        if (type =='market')
            prefix = 'market_';
        let order = {
            'pair': this.productId (product),
            'quantity': amount,
            'price': price || 0,
            'type': prefix + side,
        };
        return this.privatePostOrderCreate (this.extend (order, params));
    },

    cancelOrder (id) {
        return this.privatePostOrderCancel ({ 'order_id': id });
    },

    request (path, type = 'public', method = 'GET', params = {}, headers = undefined, body = undefined) {
        let url = this.urls['api'] + '/' + this.version + '/' + path;
        if (type == 'public') {
            if (Object.keys (params).length)
                url += '?' + this.urlencode (params);
        } else {
            let nonce = this.nonce ();
            body = this.urlencode (this.extend ({ 'nonce': nonce }, params));
            headers = {
                'Content-Type': 'application/x-www-form-urlencoded',
                'Content-Length': body.length,
                'Key': this.apiKey,
                'Sign': this.hmac (body, this.secret, 'sha512'),
            };
        }
        return this.fetch (url, method, headers, body);
    },
}

//-----------------------------------------------------------------------------

var flowbtc = {

    'id': 'flowbtc',
    'name': 'flowBTC',
    'countries': 'BR', // Brazil
    'version': 'v1',
    'rateLimit': 1000,
    'urls': {
        'logo': 'https://user-images.githubusercontent.com/1294454/28162465-cd815d4c-67cf-11e7-8e57-438bea0523a2.jpg',
        'api': 'https://api.flowbtc.com:8400/ajax',
        'www': 'https://trader.flowbtc.com',
        'doc': 'http://www.flowbtc.com.br/api/',
    },
    'api': {
        'public': {
            'post': [
                'GetTicker',
                'GetTrades',
                'GetTradesByDate',
                'GetOrderBook',
                'GetProductPairs',
                'GetProducts',
            ],
        },
        'private': {
            'post': [
                'CreateAccount',
                'GetUserInfo',
                'SetUserInfo',
                'GetAccountInfo',
                'GetAccountTrades',
                'GetDepositAddresses',
                'Withdraw',
                'CreateOrder',
                'ModifyOrder',
                'CancelOrder',
                'CancelAllOrders',
                'GetAccountOpenOrders',
                'GetOrderFee',
            ],
        },
    },

    async fetchProducts () {
        let response = await this.publicPostGetProductPairs ();
        let products = response['productPairs'];
        let result = [];
        for (let p = 0; p < products.length; p++) {
            let product = products[p];
            let id = product['name'];
            let base = product['product1Label'];
            let quote = product['product2Label'];
            let symbol = base + '/' + quote;
            result.push ({
                'id': id,
                'symbol': symbol,
                'base': base,
                'quote': quote,
                'info': product,
            });
        }
        return result;
    },

    fetchBalance () {
        return this.privatePostUserInfo ();
    },

    async fetchOrderBook (product) {
        let p = this.product (product);
        let orderbook = await this.publicPostGetOrderBook ({
            'productPair': p['id'],
        });
        let timestamp = this.milliseconds ();
        let result = {
            'bids': [],
            'asks': [],
            'timestamp': timestamp,
            'datetime': this.iso8601 (timestamp),
        };
        let sides = [ 'bids', 'asks' ];
        for (let s = 0; s < sides.length; s++) {
            let side = sides[s];
            let orders = orderbook[side];
            for (let i = 0; i < orders.length; i++) {
                let order = orders[i];
                let price = parseFloat (order['px']);
                let amount = parseFloat (order['qty']);
                result[side].push ([ price, amount ]);
            }
        }
        return result;
    },

    async fetchTicker (product) {
        let p = this.product (product);
        let ticker = await this.publicPostGetTicker ({
            'productPair': p['id'],
        });
        let timestamp = this.milliseconds ();
        return {
            'timestamp': timestamp,
            'datetime': this.iso8601 (timestamp),
            'high': parseFloat (ticker['high']),
            'low': parseFloat (ticker['low']),
            'bid': parseFloat (ticker['bid']),
            'ask': parseFloat (ticker['ask']),
            'vwap': undefined,
            'open': undefined,
            'close': undefined,
            'first': undefined,
            'last': parseFloat (ticker['last']),
            'change': undefined,
            'percentage': undefined,
            'average': undefined,
            'baseVolume': parseFloat (ticker['volume24hr']),
            'quoteVolume': parseFloat (ticker['volume24hrProduct2']),
            'info': ticker,
        };
    },

    fetchTrades (product) {
        return this.publicGetTrades ({
            'pair': this.productId (product),
        });
    },

    createOrder (product, type, side, amount, price = undefined, params = {}) {
        let orderType = (type == 'market') ? 1 : 0;
        let order = {
            'ins': this.productId (product),
            'side': side,
            'orderType': orderType,
            'qty': amount,
            'px': price,
        };
        return this.privatePostCreateOrder (this.extend (order, params));
    },

    cancelOrder (id, params = {}) {
        return this.privatePostCancelOrder (this.extend ({
            'serverOrderId': id,
        }, params));
    },

    request (path, type = 'public', method = 'GET', params = {}, headers = undefined, body = undefined) {
        let url = this.urls['api'] + '/' + this.version + '/' + path;
        if (type == 'public') {
            if (Object.keys (params).length) {
                body = JSON.stringify (params);
            }
        } else {
            let nonce = this.nonce ();
            let auth = nonce + this.uid + this.apiKey;
            let signature = this.hmac (auth, this.secret);
            body = this.urlencode (this.extend ({
                'apiKey': this.apiKey,
                'apiNonce': nonce,
                'apiSig': signature.toUpperCase (),
            }, params));
            headers = {
                'Content-Type': 'application/json',
                'Content-Length': body.length,
            };
        }
        return this.fetch (url, method, headers, body);
    },
}

//-----------------------------------------------------------------------------

var foxbit = extend (blinktrade, {
    'id': 'foxbit',
    'name': 'FoxBit',
    'countries': 'BR',
    'urls': {
        'logo': 'https://user-images.githubusercontent.com/1294454/27991413-11b40d42-647f-11e7-91ee-78ced874dd09.jpg',
        'api': {
            'public': 'https://api.blinktrade.com/api',
            'private': 'https://api.blinktrade.com/tapi',
        },
        'www': 'https://foxbit.exchange',
        'doc': 'https://blinktrade.com/docs',
    },
    'comment': 'Blinktrade API',
    'products': {
        'BTC/BRL': { 'id': 'BTCBRL', 'symbol': 'BTC/BRL', 'base': 'BTC', 'quote': 'BRL', 'brokerId': 4, 'broker': 'FoxBit', },
    },
})

//-----------------------------------------------------------------------------

var fyb = {

    'rateLimit': 2000,
    'api': {
        'public': {
            'get': [
                'ticker',
                'tickerdetailed',
                'orderbook',
                'trades',
            ],
        },
        'private': {
            'post': [
                'test',
                'getaccinfo',
                'getpendingorders',
                'getorderhistory',
                'cancelpendingorder',
                'placeorder',
                'withdraw',
            ],
        },
    },

    fetchBalance () {
        return this.privatePostGetaccinfo ();
    },

    async fetchOrderBook (product) {
        let orderbook = await this.publicGetOrderbook ();
        let timestamp = this.milliseconds ();
        let result = {
            'bids': [],
            'asks': [],
            'timestamp': timestamp,
            'datetime': this.iso8601 (timestamp),
        };
        let sides = [ 'bids', 'asks' ];
        for (let s = 0; s < sides.length; s++) {
            let side = sides[s];
            let orders = orderbook[side];
            for (let i = 0; i < orders.length; i++) {
                let order = orders[i];
                let price = parseFloat (order[0]);
                let amount = parseFloat (order[1]);
                result[side].push ([ price, amount ]);
            }
        }
        return result;
    },

    async fetchTicker (product) {
        let ticker = await this.publicGetTickerdetailed ();
        let timestamp = this.milliseconds ();
        return {
            'timestamp': timestamp,
            'datetime': this.iso8601 (timestamp),
            'high': undefined,
            'low': undefined,
            'bid': parseFloat (ticker['bid']),
            'ask': parseFloat (ticker['ask']),
            'vwap': undefined,
            'open': undefined,
            'close': undefined,
            'first': undefined,
            'last': parseFloat (ticker['last']),
            'change': undefined,
            'percentage': undefined,
            'average': undefined,
            'baseVolume': undefined,
            'quoteVolume': parseFloat (ticker['vol']),
            'info': ticker,
        };
    },

    fetchTrades (product) {
        return this.publicGetTrades ();
    },

    createOrder (product, type, side, amount, price = undefined, params = {}) {
        return this.privatePostPlaceorder (this.extend ({
            'qty': amount,
            'price': price,
            'type': side[0].toUpperCase ()
        }, params));
    },

    cancelOrder (id) {
        return this.privatePostCancelpendingorder ({ 'orderNo': id });
    },

    request (path, type = 'public', method = 'GET', params = {}, headers = undefined, body = undefined) {
        let url = this.urls['api'] + '/' + path;
        if (type == 'public') {
            url += '.json';
        } else {
            let nonce = this.nonce ();
            body = this.urlencode (this.extend ({ 'timestamp': nonce }, params));
            headers = {
                'Content-type': 'application/x-www-form-urlencoded',
                'key': this.apiKey,
                'sig': this.hmac (body, this.secret, 'sha1')
            };
        }
        return this.fetch (url, method, headers, body);
    },
}

//-----------------------------------------------------------------------------

var fybse = extend (fyb, {
    'id': 'fybse',
    'name': 'FYB-SE',
    'countries': 'SE', // Sweden
    'urls': {
        'logo': 'https://user-images.githubusercontent.com/1294454/27766512-31019772-5edb-11e7-8241-2e675e6797f1.jpg',
        'api': 'https://www.fybse.se/api/SEK',
        'www': 'https://www.fybse.se',
        'doc': 'http://docs.fyb.apiary.io',
    },
    'products': {
        'BTC/SEK': { 'id': 'SEK', 'symbol': 'BTC/SEK', 'base': 'BTC', 'quote': 'SEK' },
    },
})

//-----------------------------------------------------------------------------

var fybsg = extend (fyb, {
    'id': 'fybsg',
    'name': 'FYB-SG',
    'countries': 'SG', // Singapore
    'urls': {
        'logo': 'https://user-images.githubusercontent.com/1294454/27766513-3364d56a-5edb-11e7-9e6b-d5898bb89c81.jpg',
        'api': 'https://www.fybsg.com/api/SGD',
        'www': 'https://www.fybsg.com',
        'doc': 'http://docs.fyb.apiary.io',
    },
    'products': {
        'BTC/SGD': { 'id': 'SGD', 'symbol': 'BTC/SGD', 'base': 'BTC', 'quote': 'SGD' },
    },
})

//-----------------------------------------------------------------------------

var gdax = {
    'id': 'gdax',
    'name': 'GDAX',
    'countries': 'US',
    'rateLimit': 1000,
    'urls': {
        'logo': 'https://user-images.githubusercontent.com/1294454/27766527-b1be41c6-5edb-11e7-95f6-5b496c469e2c.jpg',
        'api': 'https://api.gdax.com',
        'www': 'https://www.gdax.com',
        'doc': 'https://docs.gdax.com',
    },
    'api': {
        'public': {
            'get': [
                'currencies',
                'products',
                'products/{id}/book',
                'products/{id}/candles',
                'products/{id}/stats',
                'products/{id}/ticker',
                'products/{id}/trades',
                'time',
            ],
        },
        'private': {
            'get': [
                'accounts',
                'accounts/{id}',
                'accounts/{id}/holds',
                'accounts/{id}/ledger',
                'coinbase-accounts',
                'fills',
                'funding',
                'orders',
                'orders/{id}',
                'payment-methods',
                'position',
                'reports/{id}',
                'users/self/trailing-volume',
            ],
            'post': [
                'deposits/coinbase-account',
                'deposits/payment-method',
                'funding/repay',
                'orders',
                'position/close',
                'profiles/margin-transfer',
                'reports',
                'withdrawals/coinbase',
                'withdrawals/crypto',
                'withdrawals/payment-method',
            ],
            'delete': [
                'orders',
                'orders/{id}',
            ],
        },
    },

    async fetchProducts () {
        let products = await this.publicGetProducts ();
        let result = [];
        for (let p = 0; p < products.length; p++) {
            let product = products[p];
            let id = product['id'];
            let base = product['base_currency'];
            let quote = product['quote_currency'];
            let symbol = base + '/' + quote;
            result.push ({
                'id': id,
                'symbol': symbol,
                'base': base,
                'quote': quote,
                'info': product,
            });
        }
        return result;
    },

    fetchBalance () {
        return this.privateGetAccounts ();
    },

    async fetchOrderBook (product) {
        let orderbook = await this.publicGetProductsIdBook ({
            'id': this.productId (product),
            'level': 2, // 1 best bidask, 2 aggregated, 3 full
        });
        let timestamp = this.milliseconds ();
        let result = {
            'bids': [],
            'asks': [],
            'timestamp': timestamp,
            'datetime': this.iso8601 (timestamp),
        };
        let sides = [ 'bids', 'asks' ];
        for (let s = 0; s < sides.length; s++) {
            let side = sides[s];
            let orders = orderbook[side];
            for (let i = 0; i < orders.length; i++) {
                let order = orders[i];
                let price = parseFloat (order[0]);
                let amount = parseFloat (order[1]);
                result[side].push ([ price, amount ]);
            }
        }
        return result;
    },

    async fetchTicker (product) {
        let p = this.product (product);
        let ticker = await this.publicGetProductsIdTicker ({
            'id': p['id'],
        });
        let quote = await this.publicGetProductsIdStats ({
            'id': p['id'],
        });
        let timestamp = this.parse8601 (ticker['time']);
        return {
            'timestamp': timestamp,
            'datetime': this.iso8601 (timestamp),
            'high': parseFloat (quote['high']),
            'low': parseFloat (quote['low']),
            'bid': parseFloat (ticker['bid']),
            'ask': parseFloat (ticker['ask']),
            'vwap': undefined,
            'open': parseFloat (quote['open']),
            'close': undefined,
            'first': undefined,
            'last': parseFloat (quote['last']),
            'change': undefined,
            'percentage': undefined,
            'average': undefined,
            'baseVolume': undefined,
            'quoteVolume': parseFloat (ticker['volume']),
            'info': ticker,
        };
    },

    fetchTrades (product) {
        return this.publicGetProductsIdTrades ({
            'id': this.productId (product), // fixes issue #2
        });
    },

    createOrder (product, type, side, amount, price = undefined, params = {}) {
        let order = {
            'client_oid': this.nonce (),
            'product_id': this.productId (product),
            'side': side,
            'size': amount,
            'type': type,
        };
        if (type == 'limit')
            order['price'] = price;
        return this.privatePostOrder (this.extend (order, params));
    },

    cancelOrder (id) {
        return this.privateDeleteOrdersId ({ 'id': id });
    },

    request (path, type = 'public', method = 'GET', params = {}, headers = undefined, body = undefined) {
        let request = '/' + this.implodeParams (path, params);
        let url = this.urls['api'] + request;
        let query = this.omit (params, this.extractParams (path));
        if (type == 'public') {
            if (Object.keys (query).length)
                url += '?' + this.urlencode (query);
        } else {
            let nonce = this.nonce ().toString ();
            if (Object.keys (query).length)
                body = JSON.stringify (query);
            let what = nonce + method + request + (body || '');
            let secret = this.base64ToBinary (this.secret);
            let signature = this.hash (what, secret, 'sha256', 'binary');
            headers = {
                'CB-ACCESS-KEY': this.apiKey,
                'CB-ACCESS-SIGN': this.stringToBase64 (signature),
                'CB-ACCESS-TIMESTAMP': nonce,
                'CB-ACCESS-PASSPHRASE': this.password,
            };
        }
        return this.fetch (url, method, headers, body);
    },
}

//-----------------------------------------------------------------------------
// TBD REQUIRES 2FA VIA AUTHY, A BANK ACCOUNT, IDENTITY VERIFICATION TO START

var gemini = {
    'id': 'gemini',
    'name': 'Gemini',
    'countries': 'US',
    'rateLimit': 2000, // 200 for private API
    'version': 'v1',
    'urls': {
        'logo': 'https://user-images.githubusercontent.com/1294454/27816857-ce7be644-6096-11e7-82d6-3c257263229c.jpg',
        'api': 'https://api.gemini.com',
        'www': 'https://gemini.com',
        'doc': 'https://docs.gemini.com/rest-api',
    },
    'api': {
        'public': {
            'get': [
                'symbols',
                'pubticker/{symbol}',
                'book/{symbol}',
                'trades/{symbol}',
                'auction/{symbol}',
                'auction/{symbol}/history',
            ],
        },
        'private': {
            'post': [
                'order/new',
                'order/cancel',
                'order/cancel/session',
                'order/cancel/all',
                'order/status',
                'orders',
                'mytrades',
                'tradevolume',
                'balances',
                'deposit/{currency}/newAddress',
                'withdraw/{currency}',
                'heartbeat',
            ],
        },
    },

    async fetchProducts () {
        let products = await this.publicGetSymbols ();
        let result = [];
        for (let p = 0; p < products.length; p++) {
            let product = products[p];
            let id = product;
            let uppercaseProduct = product.toUpperCase ();
            let base = uppercaseProduct.slice (0, 3);
            let quote = uppercaseProduct.slice (3, 6);
            let symbol = base + '/' + quote;
            result.push ({
                'id': id,
                'symbol': symbol,
                'base': base,
                'quote': quote,
                'info': product,
            });
        }
        return result;
    },

    async fetchOrderBook (product) {
        let orderbook = await this.publicGetBookSymbol ({
            'symbol': this.productId (product),
        });
        let timestamp = this.milliseconds ();
        let result = {
            'bids': [],
            'asks': [],
            'timestamp': timestamp,
            'datetime': this.iso8601 (timestamp),
        };
        let sides = [ 'bids', 'asks' ];
        for (let s = 0; s < sides.length; s++) {
            let side = sides[s];
            let orders = orderbook[side];
            for (let i = 0; i < orders.length; i++) {
                let order = orders[i];
                let price = parseFloat (order['price']);
                let amount = parseFloat (order['amount']);
                let timestamp = parseInt (order['timestamp']) * 1000;
                result[side].push ([ price, amount, timestamp ]);
            }
        }
        return result;
    },

    async fetchTicker (product) {
        let p = this.product (product);
        let ticker = await this.publicGetPubtickerSymbol ({
            'symbol': p['id'],
        });
        let timestamp = ticker['volume']['timestamp'];
        let baseVolume = p['base'];
        let quoteVolume = p['quote'];
        return {
            'timestamp': timestamp,
            'datetime': this.iso8601 (timestamp),
            'high': undefined,
            'low': undefined,
            'bid': parseFloat (ticker['bid']),
            'ask': parseFloat (ticker['ask']),
            'vwap': undefined,
            'open': undefined,
            'close': undefined,
            'first': undefined,
            'last': parseFloat (ticker['last']),
            'change': undefined,
            'percentage': undefined,
            'average': undefined,
            'baseVolume': parseFloat (ticker['volume'][baseVolume]),
            'quoteVolume': parseFloat (ticker['volume'][quoteVolume]),
            'info': ticker,
        };
    },

    fetchTrades (product) {
        return this.publicGetTradesSymbol ({
            'symbol': this.productId (product),
        });
    },

    fetchBalance () {
        return this.privatePostBalances ();
    },

    createOrder (product, type, side, amount, price = undefined, params = {}) {
        if (type == 'market')
            throw new Error (this.id + ' allows limit orders only');
        let order = {
            'client_order_id': this.nonce (),
            'symbol': this.productId (product),
            'amount': amount.toString (),
            'price': price.toString (),
            'side': side,
            'type': 'exchange limit', // gemini allows limit orders only
        };
        return this.privatePostOrderNew (this.extend (order, params));
    },

    cancelOrder (id) {
        return this.privatePostCancelOrder ({ 'order_id': id });
    },

    request (path, type = 'public', method = 'GET', params = {}, headers = undefined, body = undefined) {
        let url = '/' + this.version + '/' + this.implodeParams (path, params);
        let query = this.omit (params, this.extractParams (path));
        if (type == 'public') {
            if (Object.keys (query).length)
                url += '?' + this.urlencode (query);
        } else {
            let nonce = this.nonce ();
            let request = this.extend ({
                'request': url,
                'nonce': nonce,
            }, query);
            let payload = this.stringToBase64 (JSON.stringify (request));
            let signature = this.hmac (payload, this.secret, 'sha384');
            headers = {
                'Content-Type': 'text/plain',
                'Content-Length': 0,
                'X-GEMINI-APIKEY': this.apiKey,
                'X-GEMINI-PAYLOAD': payload,
                'X-GEMINI-SIGNATURE': signature,
            };
        }
        url = this.urls['api'] + url;
        return this.fetch (url, method, headers, body);
    },
}

//-----------------------------------------------------------------------------

var hitbtc = {

    'id': 'hitbtc',
    'name': 'HitBTC',
    'countries': 'HK', // Hong Kong
    'rateLimit': 2000,
    'version': '1',
    'urls': {
        'logo': 'https://user-images.githubusercontent.com/1294454/27766555-8eaec20e-5edc-11e7-9c5b-6dc69fc42f5e.jpg',
        'api': 'http://api.hitbtc.com',
        'www': 'https://hitbtc.com',
        'doc': [
            'https://hitbtc.com/api',
            'http://hitbtc-com.github.io/hitbtc-api',
            'http://jsfiddle.net/bmknight/RqbYB',
        ],
    },
    'api': {
        'public': {
            'get': [
                '{symbol}/orderbook',
                '{symbol}/ticker',
                '{symbol}/trades',
                '{symbol}/trades/recent',
                'symbols',
                'ticker',
                'time,'
            ],
        },
        'trading': {
            'get': [
                'balance',
                'orders/active',
                'orders/recent',
                'order',
                'trades/by/order',
                'trades',
            ],
            'post': [
                'new_order',
                'cancel_order',
                'cancel_orders',
            ],
        },
        'payment': {
            'get': [
                'balance',
                'address/{currency}',
                'transactions',
                'transactions/{transaction}',
            ],
            'post': [
                'transfer_to_trading',
                'transfer_to_main',
                'address/{currency}',
                'payout',
            ],
        }
    },

    async fetchProducts () {
        let products = await this.publicGetSymbols ();
        let result = [];
        for (let p = 0; p < products['symbols'].length; p++) {
            let product = products['symbols'][p];
            let id = product['symbol'];
            let base = product['commodity'];
            let quote = product['currency'];
            if (base == 'DSH')
                base = 'DASH';
            let symbol = base + '/' + quote;
            result.push ({
                'id': id,
                'symbol': symbol,
                'base': base,
                'quote': quote,
                'info': product,
            });
        }
        return result;
    },

    fetchBalance () {
        return this.tradingGetBalance ();
    },

    async fetchOrderBook (product) {
        let orderbook = await this.publicGetSymbolOrderbook ({
            'symbol': this.productId (product),
        });
        let timestamp = this.milliseconds ();
        let result = {
            'bids': [],
            'asks': [],
            'timestamp': timestamp,
            'datetime': this.iso8601 (timestamp),
        };
        let sides = [ 'bids', 'asks' ];
        for (let s = 0; s < sides.length; s++) {
            let side = sides[s];
            let orders = orderbook[side];
            for (let i = 0; i < orders.length; i++) {
                let order = orders[i];
                let price = parseFloat (order[0]);
                let amount = parseFloat (order[1]);
                result[side].push ([ price, amount ]);
            }
        }
        return result;
    },

    async fetchTicker (product) {
        let ticker = await this.publicGetSymbolTicker ({
            'symbol': this.productId (product),
        });
        if ('message' in ticker)
            throw new Error (this.id + ' ' + ticker['message']);
        let timestamp = ticker['timestamp'];
        return {
            'timestamp': timestamp,
            'datetime': this.iso8601 (timestamp),
            'high': parseFloat (ticker['high']),
            'low': parseFloat (ticker['low']),
            'bid': parseFloat (ticker['bid']),
            'ask': parseFloat (ticker['ask']),
            'vwap': undefined,
            'open': parseFloat (ticker['open']),
            'close': undefined,
            'first': undefined,
            'last': parseFloat (ticker['last']),
            'change': undefined,
            'percentage': undefined,
            'average': undefined,
            'baseVolume': parseFloat (ticker['volume']),
            'quoteVolume': parseFloat (ticker['volume_quote']),
            'info': ticker,
        };
    },

    fetchTrades (product) {
        return this.publicGetSymbolTrades ({
            'symbol': this.productId (product),
        });
    },

    createOrder (product, type, side, amount, price = undefined, params = {}) {
        let order = {
            'clientOrderId': this.nonce (),
            'symbol': this.productId (product),
            'side': side,
            'quantity': amount,
            'type': type,
        };
        if (type == 'limit')
            order['price'] = price;
        return this.tradingPostNewOrder (this.extend (order, params));
    },

    cancelOrder (id) {
        return this.tradingPostCancelOrder ({ 'clientOrderId': id });
    },

    request (path, type = 'public', method = 'GET', params = {}, headers = undefined, body = undefined) {
        let url = '/api/' + this.version + '/' + type + '/' + this.implodeParams (path, params);
        let query = this.omit (params, this.extractParams (path));
        if (type == 'public') {
            if (Object.keys (query).length)
                url += '?' + this.urlencode (query);
        } else {
            let nonce = this.nonce ();
            query = this.extend ({ 'nonce': nonce, 'apikey': this.apiKey }, query);
            if (method == 'POST')
                if (Object.keys (query).length)
                    body = this.urlencode (query);
            if (Object.keys (query).length)
                url += '?' + this.urlencode (query);
            headers = {
                'Content-Type': 'application/x-www-form-urlencoded',
                'X-Signature': this.hmac (url + (body || ''), this.secret, 'sha512').toLowerCase (),
            };
        }
        url = this.urls['api'] + url;
        return this.fetch (url, method, headers, body);
    },
}

//-----------------------------------------------------------------------------

var huobi = {

    'id': 'huobi',
    'name': 'Huobi',
    'countries': 'CN',
    'rateLimit': 5000,
    'version': 'v3',
    'urls': {
        'logo': 'https://user-images.githubusercontent.com/1294454/27766569-15aa7b9a-5edd-11e7-9e7f-44791f4ee49c.jpg',
        'api': 'http://api.huobi.com',
        'www': 'https://www.huobi.com',
        'doc': 'https://github.com/huobiapi/API_Docs_en/wiki',
    },
    'api': {
        'staticmarket': {
            'get': [
                '{id}_kline_{period}',
                'ticker_{id}',
                'depth_{id}',
                'depth_{id}_{length}',
                'detail_{id}',
            ],
        },
        'usdmarket': {
            'get': [
                '{id}_kline_{period}',
                'ticker_{id}',
                'depth_{id}',
                'depth_{id}_{length}',
                'detail_{id}',
            ],
        },
        'trade': {
            'post': [
                'get_account_info',
                'get_orders',
                'order_info',
                'buy',
                'sell',
                'buy_market',
                'sell_market',
                'cancel_order',
                'get_new_deal_orders',
                'get_order_id_by_trade_id',
                'withdraw_coin',
                'cancel_withdraw_coin',
                'get_withdraw_coin_result',
                'transfer',
                'loan',
                'repayment',
                'get_loan_available',
                'get_loans',
            ],
        },
    },
    'products': {
        'BTC/CNY': { 'id': 'btc', 'symbol': 'BTC/CNY', 'base': 'BTC', 'quote': 'CNY', 'type': 'staticmarket', 'coinType': 1, },
        'LTC/CNY': { 'id': 'ltc', 'symbol': 'LTC/CNY', 'base': 'LTC', 'quote': 'CNY', 'type': 'staticmarket', 'coinType': 2, },
        'BTC/USD': { 'id': 'btc', 'symbol': 'BTC/USD', 'base': 'BTC', 'quote': 'USD', 'type': 'usdmarket',    'coinType': 1, },
    },

    fetchBalance () {
        return this.tradePostGetAccountInfo ();
    },

    async fetchOrderBook (product) {
        let p = this.product (product);
        let method = p['type'] + 'GetDepthId';
        let orderbook = await this[method] ({ 'id': p['id'] });
        let timestamp = this.milliseconds ();
        let result = {
            'bids': orderbook['bids'],
            'asks': orderbook['asks'],
            'timestamp': timestamp,
            'datetime': this.iso8601 (timestamp),
        };
        return result;
    },

    async fetchTicker (product) {
        let p = this.product (product);
        let method = p['type'] + 'GetTickerId';
        let response = await this[method] ({ 'id': p['id'] });
        let ticker = response['ticker'];
        let timestamp = parseInt (response['time']) * 1000;
        return {
            'timestamp': timestamp,
            'datetime': this.iso8601 (timestamp),
            'high': parseFloat (ticker['high']),
            'low': parseFloat (ticker['low']),
            'bid': parseFloat (ticker['buy']),
            'ask': parseFloat (ticker['sell']),
            'vwap': undefined,
            'open': parseFloat (ticker['open']),
            'close': undefined,
            'first': undefined,
            'last': parseFloat (ticker['last']),
            'change': undefined,
            'percentage': undefined,
            'average': undefined,
            'baseVolume': undefined,
            'quoteVolume': parseFloat (ticker['vol']),
            'info': ticker,
        };
    },

    fetchTrades (product) {
        let p = this.product (product);
        let method = p['type'] + 'GetDetailId';
        return this[method] ({ 'id': p['id'] });
    },

    createOrder (product, type, side, amount, price = undefined, params = {}) {
        let p = this.product (product);
        let method = 'tradePost' + this.capitalize (side);
        let order = {
            'coin_type': p['coinType'],
            'amount': amount,
            'market': p['quote'].toLowerCase (),
        };
        if (type == 'limit')
            order['price'] = price;
        else
            method += this.capitalize (type);
        return this[method] (this.extend (order, params));
    },

    cancelOrder (id) {
        return this.tradePostCancelOrder ({ 'id': id });
    },

    request (path, type = 'trade', method = 'GET', params = {}, headers = undefined, body = undefined) {
        let url = this.urls['api'];
        if (type == 'trade') {
            url += '/api' + this.version;
            let query = this.keysort (this.extend ({
                'method': path,
                'access_key': this.apiKey,
                'created': this.nonce (),
            }, params));
            let queryString = this.urlencode (this.omit (query, 'market'));
            // secret key must be at the end of query to be signed
            queryString += '&secret_key=' + this.secret;
            query['sign'] = this.hash (queryString);
            body = this.urlencode (query);
            headers = {
                'Content-Type': 'application/x-www-form-urlencoded',
                'Content-Length': body.length,
            };
        } else {
            url += '/' + type + '/' + this.implodeParams (path, params) + '_json.js';
        }
        return this.fetch (url, method, headers, body);
    },
}

//-----------------------------------------------------------------------------

var itbit = {

    'id': 'itbit',
    'name': 'itBit',
    'countries': 'US',
    'rateLimit': 3000,
    'version': 'v1',
    'urls': {
        'logo': 'https://user-images.githubusercontent.com/1294454/27822159-66153620-60ad-11e7-89e7-005f6d7f3de0.jpg',
        'api': 'https://api.itbit.com',
        'www': 'https://www.itbit.com',
        'doc': [
            'https://api.itbit.com/docs',
            'https://www.itbit.com/api',
        ],
    },
    'api': {
        'public': {
            'get': [
                'markets/{symbol}/ticker',
                'markets/{symbol}/order_book',
                'markets/{symbol}/trades',
            ],
        },
        'private': {
            'get': [
                'wallets',
                'wallets/{walletId}',
                'wallets/{walletId}/balances/{currencyCode}',
                'wallets/{walletId}/funding_history',
                'wallets/{walletId}/trades',
                'wallets/{walletId}/orders/{id}',
            ],
            'post': [
                'wallet_transfers',
                'wallets',
                'wallets/{walletId}/cryptocurrency_deposits',
                'wallets/{walletId}/cryptocurrency_withdrawals',
                'wallets/{walletId}/orders',
                'wire_withdrawal',
            ],
            'delete': [
                'wallets/{walletId}/orders/{id}',
            ],
        },
    },
    'products': {
        'BTC/USD': { 'id': 'XBTUSD', 'symbol': 'BTC/USD', 'base': 'BTC', 'quote': 'USD' },
        'BTC/SGD': { 'id': 'XBTSGD', 'symbol': 'BTC/SGD', 'base': 'BTC', 'quote': 'SGD' },
        'BTC/EUR': { 'id': 'XBTEUR', 'symbol': 'BTC/EUR', 'base': 'BTC', 'quote': 'EUR' },
    },

    async fetchOrderBook (product) {
        let orderbook = await this.publicGetMarketsSymbolOrderBook ({
            'symbol': this.productId (product),
        });
        let timestamp = this.milliseconds ();
        let result = {
            'bids': [],
            'asks': [],
            'timestamp': timestamp,
            'datetime': this.iso8601 (timestamp),
        };
        let sides = [ 'bids', 'asks' ];
        for (let s = 0; s < sides.length; s++) {
            let side = sides[s];
            let orders = orderbook[side];
            for (let i = 0; i < orders.length; i++) {
                let order = orders[i];
                let price = parseFloat (order[0]);
                let amount = parseFloat (order[1]);
                result[side].push ([ price, amount ]);
            }
        }
        return result;
    },

    async fetchTicker (product) {
        let ticker = await this.publicGetMarketsSymbolTicker ({
            'symbol': this.productId (product),
        });
        let timestamp = this.parse8601 (ticker['serverTimeUTC']);
        return {
            'timestamp': timestamp,
            'datetime': this.iso8601 (timestamp),
            'high': parseFloat (ticker['high24h']),
            'low': parseFloat (ticker['low24h']),
            'bid': parseFloat (ticker['bid']),
            'ask': parseFloat (ticker['ask']),
            'vwap': parseFloat (ticker['vwap24h']),
            'open': parseFloat (ticker['openToday']),
            'close': undefined,
            'first': undefined,
            'last': parseFloat (ticker['lastPrice']),
            'change': undefined,
            'percentage': undefined,
            'average': undefined,
            'baseVolume': undefined,
            'quoteVolume': parseFloat (ticker['volume24h']),
            'info': ticker,
        };
    },

    fetchTrades (product) {
        return this.publicGetMarketsSymbolTrades ({
            'symbol': this.productId (product),
        });
    },

    fetchBalance () {
        return this.privateGetWallets ();
    },

    nonce () {
        return this.milliseconds ();
    },

    createOrder (product, type, side, amount, price = undefined, params = {}) {
        if (type == 'market')
            throw new Error (this.id + ' allows limit orders only');
        amount = amount.toString ();
        price = price.toString ();
        let p = this.product (product);
        let order = {
            'side': side,
            'type': type,
            'currency': p['base'],
            'amount': amount,
            'display': amount,
            'price': price,
            'instrument': p['id'],
        };
        return this.privatePostTradeAdd (this.extend (order, params));
    },

    cancelOrder (id, params = {}) {
        return this.privateDeleteWalletsWalletIdOrdersId (this.extend ({
            'id': id,
        }, params));
    },

    request (path, type = 'public', method = 'GET', params = {}, headers = undefined, body = undefined) {
        let url = this.urls['api'] + '/' + this.version + '/' + this.implodeParams (path, params);
        let query = this.omit (params, this.extractParams (path));
        if (type == 'public') {
            if (Object.keys (query).length)
                url += '?' + this.urlencode (query);
        } else {
            if (Object.keys (query).length)
                body = JSON.stringify (query);
            else
                body = '';
            let nonce = this.nonce ().toString ();
            let timestamp = nonce;
            let auth = [ method, url, body, nonce, timestamp ];
            let message = nonce + JSON.stringify (auth);
            let hashedMessage = this.hash (message, 'sha256', 'binary');
            let signature = this.hmac (url + hashedMessage, this.secret, 'sha512', 'base64');
            headers = {
                'Authorization': self.apiKey + ':' + signature,
                'Content-Type': 'application/json',
                'X-Auth-Timestamp': timestamp,
                'X-Auth-Nonce': nonce,
            };
        }
        return this.fetch (url, method, headers, body);
    },
}

//-----------------------------------------------------------------------------

var jubi = {

    'id': 'jubi',
    'name': 'jubi.com',
    'countries': 'CN',
    'rateLimit': 2000,
    'version': 'v1',
    'urls': {
        'logo': 'https://user-images.githubusercontent.com/1294454/27766581-9d397d9a-5edd-11e7-8fb9-5d8236c0e692.jpg',
        'api': 'https://www.jubi.com/api',
        'www': 'https://www.jubi.com',
        'doc': 'https://www.jubi.com/help/api.html',
    },
    'api': {
        'public': {
            'get': [
                'depth',
                'orders',
                'ticker',
            ],
        },
        'private': {
            'post': [
                'balance',
                'trade_add',
                'trade_cancel',
                'trade_list',
                'trade_view',
                'wallet',
            ],
        },
    },
    'products': {
        'BTC/CNY':  { 'id': 'btc',  'symbol': 'BTC/CNY',  'base': 'BTC',  'quote': 'CNY' },
        'ETH/CNY':  { 'id': 'eth',  'symbol': 'ETH/CNY',  'base': 'ETH',  'quote': 'CNY' },
        'ANS/CNY':  { 'id': 'ans',  'symbol': 'ANS/CNY',  'base': 'ANS',  'quote': 'CNY' },
        'BLK/CNY':  { 'id': 'blk',  'symbol': 'BLK/CNY',  'base': 'BLK',  'quote': 'CNY' },
        'DNC/CNY':  { 'id': 'dnc',  'symbol': 'DNC/CNY',  'base': 'DNC',  'quote': 'CNY' },
        'DOGE/CNY': { 'id': 'doge', 'symbol': 'DOGE/CNY', 'base': 'DOGE', 'quote': 'CNY' },
        'EAC/CNY':  { 'id': 'eac',  'symbol': 'EAC/CNY',  'base': 'EAC',  'quote': 'CNY' },
        'ETC/CNY':  { 'id': 'etc',  'symbol': 'ETC/CNY',  'base': 'ETC',  'quote': 'CNY' },
        'FZ/CNY':   { 'id': 'fz',   'symbol': 'FZ/CNY',   'base': 'FZ',   'quote': 'CNY' },
        'GOOC/CNY': { 'id': 'gooc', 'symbol': 'GOOC/CNY', 'base': 'GOOC', 'quote': 'CNY' },
        'GAME/CNY': { 'id': 'game', 'symbol': 'GAME/CNY', 'base': 'GAME', 'quote': 'CNY' },
        'HLB/CNY':  { 'id': 'hlb',  'symbol': 'HLB/CNY',  'base': 'HLB',  'quote': 'CNY' },
        'IFC/CNY':  { 'id': 'ifc',  'symbol': 'IFC/CNY',  'base': 'IFC',  'quote': 'CNY' },
        'JBC/CNY':  { 'id': 'jbc',  'symbol': 'JBC/CNY',  'base': 'JBC',  'quote': 'CNY' },
        'KTC/CNY':  { 'id': 'ktc',  'symbol': 'KTC/CNY',  'base': 'KTC',  'quote': 'CNY' },
        'LKC/CNY':  { 'id': 'lkc',  'symbol': 'LKC/CNY',  'base': 'LKC',  'quote': 'CNY' },
        'LSK/CNY':  { 'id': 'lsk',  'symbol': 'LSK/CNY',  'base': 'LSK',  'quote': 'CNY' },
        'LTC/CNY':  { 'id': 'ltc',  'symbol': 'LTC/CNY',  'base': 'LTC',  'quote': 'CNY' },
        'MAX/CNY':  { 'id': 'max',  'symbol': 'MAX/CNY',  'base': 'MAX',  'quote': 'CNY' },
        'MET/CNY':  { 'id': 'met',  'symbol': 'MET/CNY',  'base': 'MET',  'quote': 'CNY' },
        'MRYC/CNY': { 'id': 'mryc', 'symbol': 'MRYC/CNY', 'base': 'MRYC', 'quote': 'CNY' },
        'MTC/CNY':  { 'id': 'mtc',  'symbol': 'MTC/CNY',  'base': 'MTC',  'quote': 'CNY' },
        'NXT/CNY':  { 'id': 'nxt',  'symbol': 'NXT/CNY',  'base': 'NXT',  'quote': 'CNY' },
        'PEB/CNY':  { 'id': 'peb',  'symbol': 'PEB/CNY',  'base': 'PEB',  'quote': 'CNY' },
        'PGC/CNY':  { 'id': 'pgc',  'symbol': 'PGC/CNY',  'base': 'PGC',  'quote': 'CNY' },
        'PLC/CNY':  { 'id': 'plc',  'symbol': 'PLC/CNY',  'base': 'PLC',  'quote': 'CNY' },
        'PPC/CNY':  { 'id': 'ppc',  'symbol': 'PPC/CNY',  'base': 'PPC',  'quote': 'CNY' },
        'QEC/CNY':  { 'id': 'qec',  'symbol': 'QEC/CNY',  'base': 'QEC',  'quote': 'CNY' },
        'RIO/CNY':  { 'id': 'rio',  'symbol': 'RIO/CNY',  'base': 'RIO',  'quote': 'CNY' },
        'RSS/CNY':  { 'id': 'rss',  'symbol': 'RSS/CNY',  'base': 'RSS',  'quote': 'CNY' },
        'SKT/CNY':  { 'id': 'skt',  'symbol': 'SKT/CNY',  'base': 'SKT',  'quote': 'CNY' },
        'TFC/CNY':  { 'id': 'tfc',  'symbol': 'TFC/CNY',  'base': 'TFC',  'quote': 'CNY' },
        'VRC/CNY':  { 'id': 'vrc',  'symbol': 'VRC/CNY',  'base': 'VRC',  'quote': 'CNY' },
        'VTC/CNY':  { 'id': 'vtc',  'symbol': 'VTC/CNY',  'base': 'VTC',  'quote': 'CNY' },
        'WDC/CNY':  { 'id': 'wdc',  'symbol': 'WDC/CNY',  'base': 'WDC',  'quote': 'CNY' },
        'XAS/CNY':  { 'id': 'xas',  'symbol': 'XAS/CNY',  'base': 'XAS',  'quote': 'CNY' },
        'XPM/CNY':  { 'id': 'xpm',  'symbol': 'XPM/CNY',  'base': 'XPM',  'quote': 'CNY' },
        'XRP/CNY':  { 'id': 'xrp',  'symbol': 'XRP/CNY',  'base': 'XRP',  'quote': 'CNY' },
        'XSGS/CNY': { 'id': 'xsgs', 'symbol': 'XSGS/CNY', 'base': 'XSGS', 'quote': 'CNY' },
        'YTC/CNY':  { 'id': 'ytc',  'symbol': 'YTC/CNY',  'base': 'YTC',  'quote': 'CNY' },
        'ZET/CNY':  { 'id': 'zet',  'symbol': 'ZET/CNY',  'base': 'ZET',  'quote': 'CNY' },
        'ZCC/CNY':  { 'id': 'zcc',  'symbol': 'ZCC/CNY',  'base': 'ZCC',  'quote': 'CNY' },
    },

    fetchBalance () {
        return this.privatePostBalance ();
    },

    async fetchOrderBook (product) {
        let orderbook = await this.publicGetDepth ({
            'coin': this.productId (product),
        });
        let timestamp = this.milliseconds ();
        let result = {
            'bids': orderbook['bids'],
            'asks': orderbook['asks'],
            'timestamp': timestamp,
            'datetime': this.iso8601 (timestamp),
        };
        result['asks'] = this.sortBy (result['asks'], 0);
        return result;
    },

    async fetchTicker (product) {
        let ticker = await this.publicGetTicker ({
            'coin': this.productId (product),
        });
        let timestamp = this.milliseconds ();
        return {
            'timestamp': timestamp,
            'datetime': this.iso8601 (timestamp),
            'high': parseFloat (ticker['high']),
            'low': parseFloat (ticker['low']),
            'bid': parseFloat (ticker['buy']),
            'ask': parseFloat (ticker['sell']),
            'vwap': undefined,
            'open': undefined,
            'close': undefined,
            'first': undefined,
            'last': parseFloat (ticker['last']),
            'change': undefined,
            'percentage': undefined,
            'average': undefined,
            'baseVolume': parseFloat (ticker['vol']),
            'quoteVolume': parseFloat (ticker['volume']),
            'info': ticker,
        };
    },

    fetchTrades (product) {
        return this.publicGetOrders ({
            'coin': this.productId (product),
        });
    },

    createOrder (product, type, side, amount, price = undefined, params = {}) {
        return this.privatePostTradeAdd (this.extend ({
            'amount': amount,
            'price': price,
            'type': side,
            'coin': this.productId (product),
        }, params));
    },

    cancelOrder (id, params = {}) {
        return this.privateDeleteWalletsWalletIdOrdersId (this.extend ({
            'id': id,
        }, params));
    },

    request (path, type = 'public', method = 'GET', params = {}, headers = undefined, body = undefined) {
        let url = this.urls['api'] + '/' + this.version + '/' + path;
        if (type == 'public') {
            if (Object.keys (params).length)
                url += '?' + this.urlencode (params);
        } else {
            let nonce = this.nonce ().toString ();
            let query = this.extend ({
                'key': this.apiKey,
                'nonce': nonce,
            }, params);
            query['signature'] = this.hmac (this.urlencode (query), this.hash (this.secret));
            body = this.urlencode (query);
            headers = {
                'Content-Type': 'application/x-www-form-urlencoded',
                'Content-Length': body.length,
            };
        }
        return this.fetch (url, method, headers, body);
    },
}

//-----------------------------------------------------------------------------
// kraken is also owner of ex. Coinsetter / CaVirtEx / Clevercoin

var kraken = {

    'id': 'kraken',
    'name': 'Kraken',
    'countries': 'US',
    'version': '0',
    'rateLimit': 3000,
    'urls': {
        'logo': 'https://user-images.githubusercontent.com/1294454/27766599-22709304-5ede-11e7-9de1-9f33732e1509.jpg',
        'api': 'https://api.kraken.com',
        'www': 'https://www.kraken.com',
        'doc': [
            'https://www.kraken.com/en-us/help/api',
            'https://github.com/nothingisdead/npm-kraken-api',
        ],
    },
    'api': {
        'public': {
            'get': [
                'Assets',
                'AssetPairs',
                'Depth',
                'OHLC',
                'Spread',
                'Ticker',
                'Time',
                'Trades',
            ],
        },
        'private': {
            'post': [
                'AddOrder',
                'Balance',
                'CancelOrder',
                'ClosedOrders',
                'DepositAddresses',
                'DepositMethods',
                'DepositStatus',
                'Ledgers',
                'OpenOrders',
                'OpenPositions',
                'QueryLedgers',
                'QueryOrders',
                'QueryTrades',
                'TradeBalance',
                'TradesHistory',
                'TradeVolume',
                'Withdraw',
                'WithdrawCancel',
                'WithdrawInfo',
                'WithdrawStatus',
            ],
        },
    },

    async fetchProducts () {
        let products = await this.publicGetAssetPairs ();
        let keys = Object.keys (products['result']);
        let result = [];
        for (let p = 0; p < keys.length; p++) {
            let id = keys[p];
            let product = products['result'][id];
            let base = product['base'];
            let quote = product['quote'];
            if ((base[0] == 'X') || (base[0] == 'Z'))
                base = base.slice (1);
            if ((quote[0] == 'X') || (quote[0] == 'Z'))
                quote = quote.slice (1);
            base = this.commonCurrencyCode (base);
            quote = this.commonCurrencyCode (quote);
            let darkpool = id.indexOf ('.d') >= 0;
            let symbol = darkpool ? product['altname'] : (base + '/' + quote);
            result.push ({
                'id': id,
                'symbol': symbol,
                'base': base,
                'quote': quote,
                'info': product,
            });
        }
        return result;
    },

    async fetchOrderBook (product) {
        let p = this.product (product);
        let response = await this.publicGetDepth  ({
            'pair': p['id'],
        });
        let orderbook = response['result'][p['id']];
        let timestamp = this.milliseconds ();
        let result = {
            'bids': [],
            'asks': [],
            'timestamp': timestamp,
            'datetime': this.iso8601 (timestamp),
        };
        let sides = [ 'bids', 'asks' ];
        for (let s = 0; s < sides.length; s++) {
            let side = sides[s];
            let orders = orderbook[side];
            for (let i = 0; i < orders.length; i++) {
                let order = orders[i];
                let price = parseFloat (order[0]);
                let amount = parseFloat (order[1]);
                let timestamp = order[2] * 1000;
                result[side].push ([ price, amount, timestamp ]);
            }
        }
        return result;
    },

    async fetchTicker (product) {
        let p = this.product (product);
        let response = await this.publicGetTicker ({
            'pair': p['id'],
        });
        let ticker = response['result'][p['id']];
        let timestamp = this.milliseconds ();
        return {
            'timestamp': timestamp,
            'datetime': this.iso8601 (timestamp),
            'high': parseFloat (ticker['h'][1]),
            'low': parseFloat (ticker['l'][1]),
            'bid': parseFloat (ticker['b'][0]),
            'ask': parseFloat (ticker['a'][0]),
            'vwap': parseFloat (ticker['p'][1]),
            'open': parseFloat (ticker['o']),
            'close': undefined,
            'first': undefined,
            'last': parseFloat (ticker['c'][0]),
            'change': undefined,
            'percentage': undefined,
            'average': undefined,
            'baseVolume': undefined,
            'quoteVolume': parseFloat (ticker['v'][1]),
            'info': ticker,
        };
    },

    fetchTrades (product) {
        return this.publicGetTrades ({
            'pair': this.productId (product),
        });
    },

    fetchBalance () {
        return this.privatePostBalance ();
    },

    createOrder (product, type, side, amount, price = undefined, params = {}) {
        let order = {
            'pair': this.productId (product),
            'type': side,
            'ordertype': type,
            'volume': amount,
        };
        if (type == 'limit')
            order['price'] = price;
        return this.privatePostAddOrder (this.extend (order, params));
    },

    cancelOrder (id) {
        return this.privatePostCancelOrder ({ 'txid': id });
    },

    request (path, type = 'public', method = 'GET', params = {}, headers = undefined, body = undefined) {
        let url = '/' + this.version + '/' + type + '/' + path;
        if (type == 'public') {
            if (Object.keys (params).length)
                url += '?' + this.urlencode (params);
        } else {
            let nonce = this.nonce ().toString ();
            let query = this.extend ({ 'nonce': nonce }, params);
            body = this.urlencode (query);
            query = this.stringToBinary (url + this.hash (nonce + body, 'sha256', 'binary'));
            let secret = this.base64ToBinary (this.secret);
            headers = {
                'API-Key': this.apiKey,
                'API-Sign': this.hmac (query, secret, 'sha512', 'base64'),
                'Content-type': 'application/x-www-form-urlencoded',
            };
        }
        url = this.urls['api'] + url;
        return this.fetch (url, method, headers, body);
    },
}

//-----------------------------------------------------------------------------

var lakebtc = {

    'id': 'lakebtc',
    'name': 'LakeBTC',
    'countries': 'US',
    'version': 'api_v2',
    'urls': {
        'logo': 'https://user-images.githubusercontent.com/1294454/28074120-72b7c38a-6660-11e7-92d9-d9027502281d.jpg',
        'api': 'https://api.lakebtc.com',
        'www': 'https://www.lakebtc.com',
        'doc': [
            'https://www.lakebtc.com/s/api',
            'https://www.lakebtc.com/s/api_v2',
        ],
    },
    'api': {
        'public': {
            'get': [
                'bcorderbook',
                'bctrades',
                'ticker',
            ],
        },
        'private': {
            'post': [
                'buyOrder',
                'cancelOrders',
                'getAccountInfo',
                'getExternalAccounts',
                'getOrders',
                'getTrades',
                'openOrders',
                'sellOrder',
            ],
        },
    },

    async fetchProducts () {
        let products = await this.publicGetTicker ();
        let result = [];
        let keys = Object.keys (products);
        for (let k = 0; k < keys.length; k++) {
            let id = keys[k];
            let product = products[id];
            let base = id.slice (0, 3);
            let quote = id.slice (3, 6);
            base = base.toUpperCase ();
            quote = quote.toUpperCase ();
            let symbol = base + '/' + quote;
            result.push ({
                'id': id,
                'symbol': symbol,
                'base': base,
                'quote': quote,
                'info': product,
            });
        }
        return result;
    },

    fetchBalance () {
        return this.privatePostGetAccountInfo ();
    },

    async fetchOrderBook (product) {
        let orderbook = await this.publicGetBcorderbook ({
            'symbol': this.productId (product),
        });
        let timestamp = this.milliseconds ();
        let result = {
            'bids': [],
            'asks': [],
            'timestamp': timestamp,
            'datetime': this.iso8601 (timestamp),
        };
        let sides = [ 'bids', 'asks' ];
        for (let s = 0; s < sides.length; s++) {
            let side = sides[s];
            let orders = orderbook[side];
            for (let i = 0; i < orders.length; i++) {
                let order = orders[i];
                let price = parseFloat (order[0]);
                let amount = parseFloat (order[1]);
                result[side].push ([ price, amount ]);
            }
        }
        return result;
    },

    async fetchTicker (product) {
        let p = this.product (product);
        let tickers = await this.publicGetTicker ({
            'symbol': p['id'],
        });
        let ticker = tickers[p['id']];
        let timestamp = this.milliseconds ();
        return {
            'timestamp': timestamp,
            'datetime': this.iso8601 (timestamp),
            'high': parseFloat (ticker['high']),
            'low': parseFloat (ticker['low']),
            'bid': parseFloat (ticker['bid']),
            'ask': parseFloat (ticker['ask']),
            'vwap': undefined,
            'open': undefined,
            'close': undefined,
            'first': undefined,
            'last': parseFloat (ticker['last']),
            'change': undefined,
            'percentage': undefined,
            'average': undefined,
            'baseVolume': undefined,
            'quoteVolume': parseFloat (ticker['volume']),
            'info': ticker,
        };
    },

    fetchTrades (product) {
        return this.publicGetBctrades ({
            'symbol': this.productId (product)
        });
    },

    createOrder (product, type, side, amount, price = undefined, params = {}) {
        if (type == 'market')
            throw new Error (this.id + ' allows limit orders only');
        let method = 'privatePost' + this.capitalize (side) + 'Order';
        let productId = this.productId (product);
        let order = {
            'params': [ price, amount, productId ],
        };
        return this[method] (this.extend (order, params));
    },

    cancelOrder (id) {
        return this.privatePostCancelOrder ({ 'params': id });
    },

    request (path, type = 'public', method = 'GET', params = {}, headers = undefined, body = undefined) {
        let url = this.urls['api'] + '/' + this.version;
        if (type == 'public') {
            url += '/' + path;
            if (Object.keys (params).length)
                url += '?' + this.urlencode (params);
        } else {
            let nonce = this.nonce ();
            if (Object.keys (params).length)
                params = params.join (',');
            else
                params = '';
            let query = this.urlencode ({
                'tonce': nonce,
                'accesskey': this.apiKey,
                'requestmethod': method.toLowerCase (),
                'id': nonce,
                'method': path,
                'params': params,
            });
            body = JSON.stringify ({
                'method': path,
                'params': params,
                'id': nonce,
            });
            let signature = this.apiKey + ':' + this.hmac (query, this.secret, 'sha1', 'base64');
            headers = {
                'Json-Rpc-Tonce': nonce,
                'Authorization': "Basic " + signature,
                'Content-Length': body.length,
                'Content-Type': 'application/json',
            };
        }
        return this.fetch (url, method, headers, body);
    },
}

//-----------------------------------------------------------------------------

var livecoin = {

    'id': 'livecoin',
    'name': 'LiveCoin',
    'countries': [ 'US', 'UK', 'RU' ],
    'rateLimit': 1000,
    'urls': {
        'logo': 'https://user-images.githubusercontent.com/1294454/27980768-f22fc424-638a-11e7-89c9-6010a54ff9be.jpg',
        'api': 'https://api.livecoin.net',
        'www': 'https://www.livecoin.net',
        'doc': 'https://www.livecoin.net/api?lang=en',
    },
    'api': {
        'public': {
            'get': [
                'exchange/all/order_book',
                'exchange/last_trades',
                'exchange/maxbid_minask',
                'exchange/order_book',
                'exchange/restrictions',
                'exchange/ticker', // omit params to get all tickers at once
                'info/coinInfo',
            ],
        },
        'private': {
            'get': [
                'exchange/client_orders',
                'exchange/order',
                'exchange/trades',
                'exchange/commission',
                'exchange/commissionCommonInfo',
                'payment/balances',
                'payment/balance',
                'payment/get/address',
                'payment/history/size',
                'payment/history/transactions',
            ],
            'post': [
                'exchange/buylimit',
                'exchange/buymarket',
                'exchange/cancellimit',
                'exchange/selllimit',
                'exchange/sellmarket',
                'payment/out/capitalist',
                'payment/out/card',
                'payment/out/coin',
                'payment/out/okpay',
                'payment/out/payeer',
                'payment/out/perfectmoney',
                'payment/voucher/amount',
                'payment/voucher/make',
                'payment/voucher/redeem',
            ],
        },
    },

    async fetchProducts () {
        let products = await this.publicGetExchangeTicker ();
        let result = [];
        for (let p = 0; p < products.length; p++) {
            let product = products[p];
            let id = product['symbol'];
            let symbol = id;
            let [ base, quote ] = symbol.split ('/');
            result.push ({
                'id': id,
                'symbol': symbol,
                'base': base,
                'quote': quote,
                'info': product,
            });
        }
        return result;
    },

    fetchBalance () {
        return this.privateGetPaymentBalances ();
    },

    async fetchOrderBook (product) {
        let orderbook = await this.publicGetExchangeOrderBook ({
            'currencyPair': this.productId (product),
            'groupByPrice': 'false',
            'depth': 100,
        });
        let timestamp = orderbook['timestamp'];
        let result = {
            'bids': [],
            'asks': [],
            'timestamp': timestamp,
            'datetime': this.iso8601 (timestamp),
        };
        let sides = [ 'bids', 'asks' ];
        for (let s = 0; s < sides.length; s++) {
            let side = sides[s];
            let orders = orderbook[side];
            for (let i = 0; i < orders.length; i++) {
                let order = orders[i];
                let price = parseFloat (order[0]);
                let amount = parseFloat (order[1]);
                result[side].push ([ price, amount ]);
            }
        }
        return result;
    },

    async fetchTicker (product) {
        let ticker = await this.publicGetExchangeTicker ({
            'currencyPair': this.productId (product),
        });
        let timestamp = this.milliseconds ();
        return {
            'timestamp': timestamp,
            'datetime': this.iso8601 (timestamp),
            'high': parseFloat (ticker['high']),
            'low': parseFloat (ticker['low']),
            'bid': parseFloat (ticker['best_bid']),
            'ask': parseFloat (ticker['best_ask']),
            'vwap': parseFloat (ticker['vwap']),
            'open': undefined,
            'close': undefined,
            'first': undefined,
            'last': parseFloat (ticker['last']),
            'change': undefined,
            'percentage': undefined,
            'average': undefined,
            'baseVolume': undefined,
            'quoteVolume': parseFloat (ticker['volume']),
            'info': ticker,
        };
    },

    fetchTrades (product) {
        return this.publicGetExchangeLastTrades ({
            'currencyPair': this.productId (product)
        });
    },

    createOrder (product, type, side, amount, price = undefined, params = {}) {
        let method = 'privatePost' + this.capitalize (side) + type;
        let order = {
            'currencyPair': this.productId (product),
            'quantity': amount,
        };
        if (type == 'limit')
            order['price'] = price;
        return this[method] (this.extend (order, params));
    },

    cancelOrder (id, params = {}) {
        return this.privatePostExchangeCancellimit (this.extend ({
            'orderId': id,
        }, params));
    },

    request (path, type = 'public', method = 'GET', params = {}, headers = undefined, body = undefined) {
        let url = this.urls['api'] + '/' + path;
        if (type == 'public') {
            if (Object.keys (params).length)
                url += '?' + this.urlencode (params);
        } else {
            let query = this.keysort (params);
            body = this.urlencode (query);
            let signature = this.hmac (body, this.secret, 'sha256');
            headers = {
                'Api-Key': this.apiKey,
                'Sign': signature.toUpperCase (),
                'Content-Type': 'application/x-www-form-urlencoded',
                'Content-Length': body.length,
            };
        }
        return this.fetch (url, method, headers, body);
    },
}

//-----------------------------------------------------------------------------

var liqui = extend (btce, {
    'id': 'liqui',
    'name': 'Liqui',
    'countries': [ 'UA', ],
    'rateLimit': 1000,
    'version': '3',
    'urls': {
        'logo': 'https://user-images.githubusercontent.com/1294454/27982022-75aea828-63a0-11e7-9511-ca584a8edd74.jpg',
        'api': {
            'public': 'https://api.liqui.io/api',
            'private': 'https://api.liqui.io/tapi',
        },
        'www': 'https://liqui.io',
        'doc': 'https://liqui.io/api',
    },
})

//-----------------------------------------------------------------------------

var luno = {

    'id': 'luno',
    'name': 'luno',
    'countries': [ 'GB', 'SG', 'ZA', ],
    'rateLimit': 5000,
    'version': '1',
    'urls': {
        'logo': 'https://user-images.githubusercontent.com/1294454/27766607-8c1a69d8-5ede-11e7-930c-540b5eb9be24.jpg',
        'api': 'https://api.mybitx.com/api',
        'www': 'https://www.luno.com',
        'doc': [
            'https://www.luno.com/en/api',
            'https://npmjs.org/package/bitx',
            'https://github.com/bausmeier/node-bitx',
        ],
    },
    'api': {
        'public': {
            'get': [
                'orderbook',
                'ticker',
                'tickers',
                'trades',
            ],
        },
        'private': {
            'get': [
                'accounts/{id}/pending',
                'accounts/{id}/transactions',
                'balance',
                'fee_info',
                'funding_address',
                'listorders',
                'listtrades',
                'orders/{id}',
                'quotes/{id}',
                'withdrawals',
                'withdrawals/{id}',
            ],
            'post': [
                'accounts',
                'postorder',
                'marketorder',
                'stoporder',
                'funding_address',
                'withdrawals',
                'send',
                'quotes',
                'oauth2/grant',
            ],
            'put': [
                'quotes/{id}',
            ],
            'delete': [
                'quotes/{id}',
                'withdrawals/{id}',
            ],
        },
    },

    async fetchProducts () {
        let products = await this.publicGetTickers ();
        let result = [];
        for (let p = 0; p < products['tickers'].length; p++) {
            let product = products['tickers'][p];
            let id = product['pair'];
            let base = id.slice (0, 3);
            let quote = id.slice (3, 6);
            base = this.commonCurrencyCode (base);
            quote = this.commonCurrencyCode (quote);
            let symbol = base + '/' + quote;
            result.push ({
                'id': id,
                'symbol': symbol,
                'base': base,
                'quote': quote,
                'info': product,
            });
        }
        return result;
    },

    fetchBalance () {
        return this.privateGetBalance ();
    },

    async fetchOrderBook (product) {
        let orderbook = await this.publicGetOrderbook ({
            'pair': this.productId (product),
        });
        let timestamp = orderbook['timestamp'];
        let result = {
            'bids': [],
            'asks': [],
            'timestamp': timestamp,
            'datetime': this.iso8601 (timestamp),
        };
        let sides = [ 'bids', 'asks' ];
        for (let s = 0; s < sides.length; s++) {
            let side = sides[s];
            let orders = orderbook[side];
            for (let i = 0; i < orders.length; i++) {
                let order = orders[i];
                let price = parseFloat (order['price']);
                let amount = parseFloat (order['volume']);
                // let timestamp = order[2] * 1000;
                result[side].push ([ price, amount ]);
            }
        }
        return result;
    },

    async fetchTicker (product) {
        let ticker = await this.publicGetTicker ({
            'pair': this.productId (product),
        });
        let timestamp = ticker['timestamp'];
        return {
            'timestamp': timestamp,
            'datetime': this.iso8601 (timestamp),
            'high': undefined,
            'low': undefined,
            'bid': parseFloat (ticker['bid']),
            'ask': parseFloat (ticker['ask']),
            'vwap': undefined,
            'open': undefined,
            'close': undefined,
            'first': undefined,
            'last': parseFloat (ticker['last_trade']),
            'change': undefined,
            'percentage': undefined,
            'average': undefined,
            'baseVolume': undefined,
            'quoteVolume': parseFloat (ticker['rolling_24_hour_volume']),
            'info': ticker,
        };
    },

    fetchTrades (product) {
        return this.publicGetTrades ({
            'pair': this.productId (product)
        });
    },

    createOrder (product, type, side, amount, price = undefined, params = {}) {
        let method = 'privatePost';
        let order = { 'pair': this.productId (product) };
        if (type == 'market') {
            method += 'Marketorder';
            order['type'] = side.toUpperCase ();
            if (side == 'buy')
                order['counter_volume'] = amount;
            else
                order['base_volume'] = amount;
        } else {
            method += 'Order';
            order['volume'] = amount;
            order['price'] = price;
            if (side == 'buy')
                order['type'] = 'BID';
            else
                order['type'] = 'ASK';
        }
        return this[method] (this.extend (order, params));
    },

    cancelOrder (id) {
        return this.privatePostStoporder ({ 'order_id': id });
    },

    request (path, type = 'public', method = 'GET', params = {}, headers = undefined, body = undefined) {
        let url = this.urls['api'] + '/' + this.version + '/' + this.implodeParams (path, params);
        let query = this.omit (params, this.extractParams (path));
        if (Object.keys (query).length)
            url += '?' + this.urlencode (query);
        if (type == 'private') {
            let auth = this.stringToBase64 (this.apiKey + ':' + this.secret);
            headers = { 'Authorization': 'Basic ' + auth };
        }
        return this.fetch (url, method, headers, body);
    },
}

//-----------------------------------------------------------------------------

var mercado = {

    'id': 'mercado',
    'name': 'Mercado Bitcoin',
    'countries': 'BR', // Brazil
    'rateLimit': 1000,
    'version': 'v3',
    'urls': {
        'logo': 'https://user-images.githubusercontent.com/1294454/27837060-e7c58714-60ea-11e7-9192-f05e86adb83f.jpg',
        'api': {
            'public': 'https://www.mercadobitcoin.net/api',
            'private': 'https://www.mercadobitcoin.net/tapi',
        },
        'www': 'https://www.mercadobitcoin.com.br',
        'doc': [
            'https://www.mercadobitcoin.com.br/api-doc',
            'https://www.mercadobitcoin.com.br/trade-api',
        ],
    },
    'api': {
        'public': {
            'get': [ // last slash critical
                'orderbook/',
                'orderbook_litecoin/',
                'ticker/',
                'ticker_litecoin/',
                'trades/',
                'trades_litecoin/',
                'v2/ticker/',
                'v2/ticker_litecoin/',
            ],
        },
        'private': {
            'post': [
                'cancel_order',
                'get_account_info',
                'get_order',
                'get_withdrawal',
                'list_system_messages',
                'list_orders',
                'list_orderbook',
                'place_buy_order',
                'place_sell_order',
                'withdraw_coin',
            ],
        },
    },
    'products': {
        'BTC/BRL': { 'id': 'BRLBTC', 'symbol': 'BTC/BRL', 'base': 'BTC', 'quote': 'BRL', 'suffix': '' },
        'LTC/BRL': { 'id': 'BRLLTC', 'symbol': 'LTC/BRL', 'base': 'LTC', 'quote': 'BRL', 'suffix': 'Litecoin' },
    },

    async fetchOrderBook (product) {
        let p = this.product (product);
        let method = 'publicGetOrderbook' + this.capitalize (p['suffix']);
        let orderbook = await this[method] ();
        let timestamp = this.milliseconds ();
        let result = {
            'bids': orderbook['bids'],
            'asks': orderbook['asks'],
            'timestamp': timestamp,
            'datetime': this.iso8601 (timestamp),
        };
        return result;
    },

    async fetchTicker (product) {
        let p = this.product (product);
        let method = 'publicGetV2Ticker' + this.capitalize (p['suffix']);
        let response = await this[method] ();
        let ticker = response['ticker'];
        let timestamp = parseInt (ticker['date']) * 1000;
        return {
            'timestamp': timestamp,
            'datetime': this.iso8601 (timestamp),
            'high': parseFloat (ticker['high']),
            'low': parseFloat (ticker['low']),
            'bid': parseFloat (ticker['buy']),
            'ask': parseFloat (ticker['sell']),
            'vwap': undefined,
            'open': undefined,
            'close': undefined,
            'first': undefined,
            'last': parseFloat (ticker['last']),
            'change': undefined,
            'percentage': undefined,
            'average': undefined,
            'baseVolume': undefined,
            'quoteVolume': parseFloat (ticker['vol']),
            'info': ticker,
        };
    },

    fetchTrades (product) {
        let p = this.product (product);
        let method = 'publicGetTrades' + this.capitalize (p['suffix']);
        return this[method] ();
    },

    fetchBalance () {
        return this.privatePostGetAccountInfo ();
    },

    createOrder (product, type, side, amount, price = undefined, params = {}) {
        if (type == 'market')
            throw new Error (this.id + ' allows limit orders only');
        let method = 'privatePostPlace' + this.capitalize (side) + 'Order';
        let order = {
            'coin_pair': this.productId (product),
            'quantity': amount,
            'limit_price': price,
        };
        return this[method] (this.extend (order, params));
    },

    cancelOrder (id, params = {}) {
        return this.privatePostCancelOrder (this.extend ({
            'order_id': id,
        }, params));
    },

    request (path, type = 'public', method = 'GET', params = {}, headers = undefined, body = undefined) {
        let url = this.urls['api'][type] + '/';
        if (type == 'public') {
            url += path;
        } else {
            url += this.version + '/';
            let nonce = this.nonce ();
            body = this.urlencode (this.extend ({
                'tapi_method': path,
                'tapi_nonce': nonce,
            }, params));
            let auth = '/tapi/' + this.version  + '/' + '?' + body;
            headers = {
                'Content-Type': 'application/x-www-form-urlencoded',
                'TAPI-ID': this.apiKey,
                'TAPI-MAC': this.hmac (auth, this.secret, 'sha512'),
            };
        }
        return this.fetch (url, method, headers, body);
    },
}

//-----------------------------------------------------------------------------
// OKCoin
// China
// https://www.okcoin.com/
// https://www.okcoin.com/rest_getStarted.html
// https://github.com/OKCoin/websocket
// https://www.npmjs.com/package/okcoin.com
// https://www.okcoin.cn
// https://www.okcoin.cn/rest_getStarted.html

var okcoin = {

    'version': 'v1',
    'rateLimit': 2000, // up to 3000 requests per 5 minutes ≈ 600 requests per minute ≈ 10 requests per second ≈ 100 ms
    'api': {
        'public': {
            'get': [
                'depth',
                'exchange_rate',
                'future_depth',
                'future_estimated_price',
                'future_hold_amount',
                'future_index',
                'future_kline',
                'future_price_limit',
                'future_ticker',
                'future_trades',
                'kline',
                'otcs',
                'ticker',
                'trades',
            ],
        },
        'private': {
            'post': [
                'account_records',
                'batch_trade',
                'borrow_money',
                'borrow_order_info',
                'borrows_info',
                'cancel_borrow',
                'cancel_order',
                'cancel_otc_order',
                'cancel_withdraw',
                'future_batch_trade',
                'future_cancel',
                'future_devolve',
                'future_explosive',
                'future_order_info',
                'future_orders_info',
                'future_position',
                'future_position_4fix',
                'future_trade',
                'future_trades_history',
                'future_userinfo',
                'future_userinfo_4fix',
                'lend_depth',
                'order_fee',
                'order_history',
                'order_info',
                'orders_info',
                'otc_order_history',
                'otc_order_info',
                'repayment',
                'submit_otc_order',
                'trade',
                'trade_history',
                'trade_otc_order',
                'withdraw',
                'withdraw_info',
                'unrepayments_info',
                'userinfo',
            ],
        },
    },

    async fetchOrderBook (product) {
        let orderbook = await this.publicGetDepth ({
            'symbol': this.productId (product),
        });
        let timestamp = this.milliseconds ();
        let result = {
            'bids': orderbook['bids'],
            'asks': this.sortBy (orderbook['asks'], 0),
            'timestamp': timestamp,
            'datetime': this.iso8601 (timestamp),
        };
        return result;
    },

    async fetchTicker (product) {
        let response = await this.publicGetTicker ({
            'symbol': this.productId (product),
        });
        let ticker = response['ticker'];
        let timestamp = parseInt (response['date']) * 1000;
        return {
            'timestamp': timestamp,
            'datetime': this.iso8601 (timestamp),
            'high': parseFloat (ticker['high']),
            'low': parseFloat (ticker['low']),
            'bid': parseFloat (ticker['buy']),
            'ask': parseFloat (ticker['sell']),
            'vwap': undefined,
            'open': undefined,
            'close': undefined,
            'first': undefined,
            'last': parseFloat (ticker['last']),
            'change': undefined,
            'percentage': undefined,
            'average': undefined,
            'baseVolume': undefined,
            'quoteVolume': parseFloat (ticker['vol']),
            'info': ticker,
        };
    },

    fetchTrades (product) {
        return this.publicGetTrades ({
            'symbol': this.productId (product),
        });
    },

    fetchBalance () {
        return this.privatePostUserinfo ();
    },

    createOrder (product, type, side, amount, price = undefined, params = {}) {
        let order = {
            'symbol': this.productId (product),
            'type': side,
            'amount': amount,
        };
        if (type == 'limit')
            order['price'] = price;
        else
            order['type'] += '_market';
        return this.privatePostTrade (this.extend (order, params));
    },

    cancelOrder (id, params = {}) {
        return this.privatePostCancelOrder (this.extend ({
            'order_id': id,
        }, params));
    },

    request (path, type = 'public', method = 'GET', params = {}, headers = undefined, body = undefined) {
        let url = '/api/' + this.version + '/' + path + '.do';
        if (type == 'public') {
            if (Object.keys (params).length)
                url += '?' + this.urlencode (params);
        } else {
            let query = this.keysort (this.extend ({
                'api_key': this.apiKey,
            }, params));
            // secret key must be at the end of query
            let queryString = this.urlencode (query) + '&secret_key=' + this.secret;
            query['sign'] = this.hash (queryString).toUpperCase ();
            body = this.urlencode (query);
            headers = { 'Content-type': 'application/x-www-form-urlencoded' };
        }
        url = this.urls['api'] + url;
        return this.fetch (url, method, headers, body);
    },
}

//-----------------------------------------------------------------------------

var okcoincny = extend (okcoin, {
    'id': 'okcoincny',
    'name': 'OKCoin CNY',
    'countries': 'CN',
    'urls': {
        'logo': 'https://user-images.githubusercontent.com/1294454/27766792-8be9157a-5ee5-11e7-926c-6d69b8d3378d.jpg',
        'api': 'https://www.okcoin.cn',
        'www': 'https://www.okcoin.cn',
        'doc': 'https://www.okcoin.cn/rest_getStarted.html',
    },
    'products': {
        'BTC/CNY': { 'id': 'btc_cny', 'symbol': 'BTC/CNY', 'base': 'BTC', 'quote': 'CNY' },
        'LTC/CNY': { 'id': 'ltc_cny', 'symbol': 'LTC/CNY', 'base': 'LTC', 'quote': 'CNY' },
    },
})

//-----------------------------------------------------------------------------

var okcoinusd = extend (okcoin, {
    'id': 'okcoinusd',
    'name': 'OKCoin USD',
    'countries': [ 'CN', 'US' ],
    'urls': {
        'logo': 'https://user-images.githubusercontent.com/1294454/27766791-89ffb502-5ee5-11e7-8a5b-c5950b68ac65.jpg',
        'api': 'https://www.okcoin.com',
        'www': 'https://www.okcoin.com',
        'doc': [
            'https://www.okcoin.com/rest_getStarted.html',
            'https://www.npmjs.com/package/okcoin.com',
        ],
    },
    'products': {
        'BTC/USD': { 'id': 'btc_usd', 'symbol': 'BTC/USD', 'base': 'BTC', 'quote': 'USD' },
        'LTC/USD': { 'id': 'ltc_usd', 'symbol': 'LTC/USD', 'base': 'LTC', 'quote': 'USD' },
    },
})

//-----------------------------------------------------------------------------

var paymium = {

    'id': 'paymium',
    'name': 'Paymium',
    'countries': [ 'FR', 'EU', ],
    'rateLimit': 3000,
    'version': 'v1',
    'urls': {
        'logo': 'https://user-images.githubusercontent.com/1294454/27790564-a945a9d4-5ff9-11e7-9d2d-b635763f2f24.jpg',
        'api': 'https://paymium.com/api',
        'www': 'https://www.paymium.com',
        'doc': [
            'https://github.com/Paymium/api-documentation',
            'https://www.paymium.com/page/developers',
        ],
    },
    'api': {
        'public': {
            'get': [
                'countries',
                'data/{id}/ticker',
                'data/{id}/trades',
                'data/{id}/depth',
                'bitcoin_charts/{id}/trades',
                'bitcoin_charts/{id}/depth',
            ],
        },
        'private': {
            'get': [
                'merchant/get_payment/{UUID}',
                'user',
                'user/addresses',
                'user/addresses/{btc_address}',
                'user/orders',
                'user/orders/{UUID}',
                'user/price_alerts',
            ],
            'post': [
                'user/orders',
                'user/addresses',
                'user/payment_requests',
                'user/price_alerts',
                'merchant/create_payment',
            ],
            'delete': [
                'user/orders/{UUID}/cancel',
                'user/price_alerts/{id}',
            ],
        },
    },
    'products': {
        'BTC/EUR': { 'id': 'eur', 'symbol': 'BTC/EUR', 'base': 'BTC', 'quote': 'EUR' },
    },

    fetchBalance () {
        return this.privateGetUser ();
    },

    async fetchOrderBook (product) {
        let orderbook = await this.publicGetDataIdDepth  ({
            'id': this.productId (product),
        });
        let timestamp = this.milliseconds ();
        let result = {
            'bids': [],
            'asks': [],
            'timestamp': timestamp,
            'datetime': this.iso8601 (timestamp),
        };
        let sides = [ 'bids', 'asks' ];
        for (let s = 0; s < sides.length; s++) {
            let side = sides[s];
            let orders = orderbook[side];
            for (let i = 0; i < orders.length; i++) {
                let order = orders[i];
                let price = order['price'];
                let amount = order['amount'];
                let timestamp = order['timestamp'] * 1000;
                result[side].push ([ price, amount, timestamp ]);
            }
        }
        result['bids'] = this.sortBy (result['bids'], 0, true);
        return result;
    },

    async fetchTicker (product) {
        let ticker = await this.publicGetDataIdTicker ({
            'id': this.productId (product),
        });
        let timestamp = ticker['at'] * 1000;
        return {
            'timestamp': timestamp,
            'datetime': this.iso8601 (timestamp),
            'high': parseFloat (ticker['high']),
            'low': parseFloat (ticker['low']),
            'bid': parseFloat (ticker['bid']),
            'ask': parseFloat (ticker['ask']),
            'vwap': parseFloat (ticker['vwap']),
            'open': parseFloat (ticker['open']),
            'close': undefined,
            'first': undefined,
            'last': parseFloat (ticker['price']),
            'change': undefined,
            'percentage': parseFloat (ticker['variation']),
            'average': undefined,
            'baseVolume': undefined,
            'quoteVolume': parseFloat (ticker['volume']),
            'info': ticker,
        };
    },

    fetchTrades (product) {
        return this.publicGetDataIdTrades ({
            'id': this.productId (product),
        });
    },

    createOrder (product, type, side, amount, price = undefined, params = {}) {
        let order = {
            'type': this.capitalize (type) + 'Order',
            'currency': this.productId (product),
            'direction': side,
            'amount': amount,
        };
        if (type == 'market')
            order['price'] = price;
        return this.privatePostUserOrders (this.extend (order, params));
    },

    cancelOrder (id, params = {}) {
        return this.privatePostCancelOrder (this.extend ({
            'orderNumber': id,
        }, params));
    },

    request (path, type = 'public', method = 'GET', params = {}, headers = undefined, body = undefined) {
        let url = this.urls['api'] + '/' + this.version + '/' + this.implodeParams (path, params);
        let query = this.omit (params, this.extractParams (path));
        if (type == 'public') {
            if (Object.keys (query).length)
                url += '?' + this.urlencode (query);
        } else {
            body = JSON.stringify (params);
            let nonce = this.nonce ().toString ();
            let auth = nonce + url + body;
            headers = {
                'Api-Key': this.apiKey,
                'Api-Signature': this.hmac (auth, this.secret),
                'Api-Nonce': nonce,
                'Content-Type': 'application/json',
            };
        }
        return this.fetch (url, method, headers, body);
    },
}

//-----------------------------------------------------------------------------

var poloniex = {

    'id': 'poloniex',
    'name': 'Poloniex',
    'countries': 'US',
    'rateLimit': 1000, // 6 calls per second
    'urls': {
        'logo': 'https://user-images.githubusercontent.com/1294454/27766817-e9456312-5ee6-11e7-9b3c-b628ca5626a5.jpg',
        'api': {
            'public': 'https://poloniex.com/public',
            'private': 'https://poloniex.com/tradingApi',
        },
        'www': 'https://poloniex.com',
        'doc': [
            'https://poloniex.com/support/api/',
            'http://pastebin.com/dMX7mZE0',
        ],
    },
    'api': {
        'public': {
            'get': [
                'return24hVolume',
                'returnChartData',
                'returnCurrencies',
                'returnLoanOrders',
                'returnOrderBook',
                'returnTicker',
                'returnTradeHistory',
            ],
        },
        'private': {
            'post': [
                'buy',
                'cancelLoanOffer',
                'cancelOrder',
                'closeMarginPosition',
                'createLoanOffer',
                'generateNewAddress',
                'getMarginPosition',
                'marginBuy',
                'marginSell',
                'moveOrder',
                'returnActiveLoans',
                'returnAvailableAccountBalances',
                'returnBalances',
                'returnCompleteBalances',
                'returnDepositAddresses',
                'returnDepositsWithdrawals',
                'returnFeeInfo',
                'returnLendingHistory',
                'returnMarginAccountSummary',
                'returnOpenLoanOffers',
                'returnOpenOrders',
                'returnOrderTrades',
                'returnTradableBalances',
                'returnTradeHistory',
                'sell',
                'toggleAutoRenew',
                'transferBalance',
                'withdraw',
            ],
        },
    },

    async fetchProducts () {
        let products = await this.publicGetReturnTicker ();
        let keys = Object.keys (products);
        let result = [];
        for (let p = 0; p < keys.length; p++) {
            let id = keys[p];
            let product = products[id];
            let symbol = id.replace ('_', '/');
            let [ quote, base ] = symbol.split ('/');
            result.push ({
                'id': id,
                'symbol': symbol,
                'base': base,
                'quote': quote,
                'info': product,
            });
        }
        return result;
    },

    fetchBalance () {
        return this.privatePostReturnCompleteBalances ({
            'account': 'all',
        });
    },

    async fetchOrderBook (product) {
        let orderbook = await this.publicGetReturnOrderBook ({
            'currencyPair': this.productId (product),
        });
        let timestamp = this.milliseconds ();
        let result = {
            'bids': [],
            'asks': [],
            'timestamp': timestamp,
            'datetime': this.iso8601 (timestamp),
        };
        let sides = [ 'bids', 'asks' ];
        for (let s = 0; s < sides.length; s++) {
            let side = sides[s];
            let orders = orderbook[side];
            for (let i = 0; i < orders.length; i++) {
                let order = orders[i];
                let price = parseFloat (order[0]);
                let amount = parseFloat (order[1]);
                result[side].push ([ price, amount ]);
            }
        }
        return result;
    },

    async fetchTicker (product) {
        let p = this.product (product);
        let tickers = await this.publicGetReturnTicker ();
        let ticker = tickers[p['id']];
        let timestamp = this.milliseconds ();
        return {
            'timestamp': timestamp,
            'datetime': this.iso8601 (timestamp),
            'high': parseFloat (ticker['high24hr']),
            'low': parseFloat (ticker['low24hr']),
            'bid': parseFloat (ticker['highestBid']),
            'ask': parseFloat (ticker['lowestAsk']),
            'vwap': undefined,
            'open': undefined,
            'close': undefined,
            'first': undefined,
            'last': undefined,
            'change': parseFloat (ticker['percentChange']),
            'percentage': undefined,
            'average': undefined,
            'baseVolume': parseFloat (ticker['baseVolume']),
            'quoteVolume': parseFloat (ticker['quoteVolume']),
            'info': ticker,
        };
    },

    fetchTrades (product) {
        return this.publicGetReturnTradeHistory ({
            'currencyPair': this.productId (product),
        });
    },

    createOrder (product, type, side, amount, price = undefined, params = {}) {
        let method = 'privatePost' + this.capitalize (side);
        return this[method] (this.extend ({
            'currencyPair': this.productId (product),
            'rate': price,
            'amount': amount,
        }, params));
    },

    cancelOrder (id, params = {}) {
        return this.privatePostCancelOrder (this.extend ({
            'orderNumber': id,
        }, params));
    },

    request (path, type = 'public', method = 'GET', params = {}, headers = undefined, body = undefined) {
        let url = this.urls['api'][type];
        let query = this.extend ({ 'command': path }, params);
        if (type == 'public') {
            url += '?' + this.urlencode (query);
        } else {
            query['nonce'] = this.nonce ();
            body = this.urlencode (query);
            headers = {
                'Content-Type': 'application/x-www-form-urlencoded',
                'Key': this.apiKey,
                'Sign': this.hmac (body, this.secret, 'sha512'),
            };
        }
        return this.fetch (url, method, headers, body);
    },
}

//-----------------------------------------------------------------------------

var quadrigacx = {

    'id': 'quadrigacx',
    'name': 'QuadrigaCX',
    'countries': 'CA',
    'rateLimit': 2000,
    'version': 'v2',
    'urls': {
        'logo': 'https://user-images.githubusercontent.com/1294454/27766825-98a6d0de-5ee7-11e7-9fa4-38e11a2c6f52.jpg',
        'api': 'https://api.quadrigacx.com',
        'www': 'https://www.quadrigacx.com',
        'doc': 'https://www.quadrigacx.com/api_info',
    },
    'api': {
        'public': {
            'get': [
                'order_book',
                'ticker',
                'transactions',
            ],
        },
        'private': {
            'post': [
                'balance',
                'bitcoin_deposit_address',
                'bitcoin_withdrawal',
                'buy',
                'cancel_order',
                'ether_deposit_address',
                'ether_withdrawal',
                'lookup_order',
                'open_orders',
                'sell',
                'user_transactions',
            ],
        },
    },
    'products': {
        'BTC/CAD': { 'id': 'btc_cad', 'symbol': 'BTC/CAD', 'base': 'BTC', 'quote': 'CAD' },
        'BTC/USD': { 'id': 'btc_usd', 'symbol': 'BTC/USD', 'base': 'BTC', 'quote': 'USD' },
        'ETH/BTC': { 'id': 'eth_btc', 'symbol': 'ETH/BTC', 'base': 'ETH', 'quote': 'BTC' },
        'ETH/CAD': { 'id': 'eth_cad', 'symbol': 'ETH/CAD', 'base': 'ETH', 'quote': 'CAD' },
    },

    fetchBalance () {
        return this.privatePostBalance ();
    },

    async fetchOrderBook (product) {
        let orderbook = await this.publicGetOrderBook ({
            'book': this.productId (product),
        });
        let timestamp = parseInt (orderbook['timestamp']) * 1000;
        let result = {
            'bids': [],
            'asks': [],
            'timestamp': timestamp,
            'datetime': this.iso8601 (timestamp),
        };
        let sides = [ 'bids', 'asks' ];
        for (let s = 0; s < sides.length; s++) {
            let side = sides[s];
            let orders = orderbook[side];
            for (let i = 0; i < orders.length; i++) {
                let order = orders[i];
                let price = parseFloat (order[0]);
                let amount = parseFloat (order[1]);
                result[side].push ([ price, amount ]);
            }
        }
        return result;
    },

    async fetchTicker (product) {
        let ticker = await this.publicGetTicker ({
            'book': this.productId (product),
        });
        let timestamp = parseInt (ticker['timestamp']) * 1000;
        return {
            'timestamp': timestamp,
            'datetime': this.iso8601 (timestamp),
            'high': parseFloat (ticker['high']),
            'low': parseFloat (ticker['low']),
            'bid': parseFloat (ticker['bid']),
            'ask': parseFloat (ticker['ask']),
            'vwap': parseFloat (ticker['vwap']),
            'open': undefined,
            'close': undefined,
            'first': undefined,
            'last': undefined,
            'change': undefined,
            'percentage': undefined,
            'average': undefined,
            'baseVolume': undefined,
            'quoteVolume': parseFloat (ticker['volume']),
            'info': ticker,
        };
    },

    fetchTrades (product) {
        return this.publicGetTransactions ({
            'book': this.productId (product),
        });
    },

    createOrder (product, type, side, amount, price = undefined, params = {}) {
        let method = 'privatePost' + this.capitalize (side);
        let order = {
            'amount': amount,
            'book': this.productId (product),
        };
        if (type == 'limit')
            order['price'] = price;
        return this[method] (this.extend (order, params));
    },

    cancelOrder (id, params = {}) {
        return this.privatePostCancelOrder (this.extend ({
            'id': id,
        }, params));
    },

    request (path, type = 'public', method = 'GET', params = {}, headers = undefined, body = undefined) {
        let url = this.urls['api'] + '/' + this.version + '/' + path;
        if (type == 'public') {
            url += '?' + this.urlencode (params);
        } else {
            let nonce = this.nonce ();
            let request = [ nonce, this.uid, this.apiKey ].join ('');
            let signature = this.hmac (request, this.secret);
            let query = this.extend ({
                'key': this.apiKey,
                'nonce': nonce,
                'signature': signature,
            }, params);
            body = JSON.stringify (query);
            headers = {
                'Content-Type': 'application/json',
                'Content-Length': body.length,
            };
        }
        return this.fetch (url, method, headers, body);
    },
}

//-----------------------------------------------------------------------------

var quoine = {

    'id': 'quoine',
    'name': 'QUOINE',
    'countries': [ 'JP', 'SG', 'VN' ],
    'version': '2',
    'rateLimit': 2000,
    'urls': {
        'logo': 'https://user-images.githubusercontent.com/1294454/27766844-9615a4e8-5ee8-11e7-8814-fcd004db8cdd.jpg',
        'api': 'https://api.quoine.com',
        'www': 'https://www.quoine.com',
        'doc': 'https://developers.quoine.com',
    },
    'api': {
        'public': {
            'get': [
                'products',
                'products/{id}',
                'products/{id}/price_levels',
                'executions',
                'ir_ladders/{currency}',
            ],
        },
        'private': {
            'get': [
                'accounts/balance',
                'crypto_accounts',
                'executions/me',
                'fiat_accounts',
                'loan_bids',
                'loans',
                'orders',
                'orders/{id}',
                'orders/{id}/trades',
                'trades',
                'trades/{id}/loans',
                'trading_accounts',
                'trading_accounts/{id}',
            ],
            'post': [
                'fiat_accounts',
                'loan_bids',
                'orders',
            ],
            'put': [
                'loan_bids/{id}/close',
                'loans/{id}',
                'orders/{id}',
                'orders/{id}/cancel',
                'trades/{id}',
                'trades/{id}/close',
                'trades/close_all',
                'trading_accounts/{id}',
            ],
        },
    },

    async fetchProducts () {
        let products = await this.publicGetProducts ();
        let result = [];
        for (let p = 0; p < products.length; p++) {
            let product = products[p];
            let id = product['id'];
            let base = product['base_currency'];
            let quote = product['quoted_currency'];
            let symbol = base + '/' + quote;
            result.push ({
                'id': id,
                'symbol': symbol,
                'base': base,
                'quote': quote,
                'info': product,
            });
        }
        return result;
    },

    fetchBalance () {
        return this.privateGetAccountsBalance ();
    },

    async fetchOrderBook (product) {
        let orderbook = await this.publicGetProductsIdPriceLevels ({
            'id': this.productId (product),
        });
        let timestamp = this.milliseconds ();
        let result = {
            'bids': [],
            'asks': [],
            'timestamp': timestamp,
            'datetime': this.iso8601 (timestamp),
        };
        let sides = { 'bids': 'buy_price_levels', 'asks': 'sell_price_levels' };
        let keys = Object.keys (sides);
        for (let k = 0; k < keys.length; k++) {
            let key = keys[k];
            let side = sides[key];
            let orders = orderbook[side];
            for (let i = 0; i < orders.length; i++) {
                let order = orders[i];
                let price = parseFloat (order[0]);
                let amount = parseFloat (order[1]);
                result[key].push ([ price, amount ]);
            }
        }
        return result;
    },

    async fetchTicker (product) {
        let ticker = await this.publicGetProductsId ({
            'id': this.productId (product),
        });
        let timestamp = this.milliseconds ();
        return {
            'timestamp': timestamp,
            'datetime': this.iso8601 (timestamp),
            'high': parseFloat (ticker['high_market_ask']),
            'low': parseFloat (ticker['low_market_bid']),
            'bid': parseFloat (ticker['market_bid']),
            'ask': parseFloat (ticker['market_ask']),
            'vwap': undefined,
            'open': undefined,
            'close': undefined,
            'first': undefined,
            'last': parseFloat (ticker['last_traded_price']),
            'change': undefined,
            'percentage': undefined,
            'average': undefined,
            'baseVolume': parseFloat (ticker['volume_24h']),
            'quoteVolume': undefined,
            'info': ticker,
        };
    },

    fetchTrades (product) {
        return this.publicGetExecutions ({
            'product_id': this.productId (product),
        });
    },

    createOrder (product, type, side, amount, price = undefined, params = {}) {
        let order = {
            'order_type': type,
            'product_id': this.productId (product),
            'side': side,
            'quantity': amount,
        };
        if (type == 'limit')
            order['price'] = price;
        return this.privatePostOrders (this.extend ({
            'order': order,
        }, params));
    },

    cancelOrder (id, params = {}) {
        return this.privatePutOrdersIdCancel (this.extend ({
            'id': id,
        }, params));
    },

    request (path, type = 'public', method = 'GET', params = {}, headers = undefined, body = undefined) {
        let url = '/' + this.implodeParams (path, params);
        let query = this.omit (params, this.extractParams (path));
        headers = {
            'X-Quoine-API-Version': this.version,
            'Content-type': 'application/json',
        };
        if (type == 'public') {
            if (Object.keys (query).length)
                url += '?' + this.urlencode (query);
        } else {
            let nonce = this.nonce ();
            let request = {
                'path': url,
                'nonce': nonce,
                'token_id': this.apiKey,
                'iat': Math.floor (nonce / 1000), // issued at
            };
            if (Object.keys (query).length)
                body = JSON.stringify (query);
            headers['X-Quoine-Auth'] = this.jwt (request, this.secret);
        }
        return this.fetch (this.urls['api'] + url, method, headers, body);
    },
}

//-----------------------------------------------------------------------------

var southxchange = {

    'id': 'southxchange',
    'name': 'SouthXchange',
    'countries': 'AR', // Argentina
    'urls': {
        'logo': 'https://user-images.githubusercontent.com/1294454/27838912-4f94ec8a-60f6-11e7-9e5d-bbf9bd50a559.jpg',
        'api': 'https://www.southxchange.com/api',
        'www': 'https://www.southxchange.com',
        'doc': 'https://www.southxchange.com/Home/Api',
    },
    'api': {
        'public': {
            'get': [
                'markets',
                'price/{symbol}',
                'prices',
                'book/{symbol}',
                'trades/{symbol}',
            ],
        },
        'private': {
            'post': [
                'cancelMarketOrders',
                'cancelOrder',
                'generatenewaddress',
                'listOrders',
                'listBalances',
                'placeOrder',
                'withdraw',
            ],
        },
    },

    async fetchProducts () {
        let products = await this.publicGetMarkets ();
        let result = [];
        for (let p = 0; p < products.length; p++) {
            let product = products[p];
            let base = product[0];
            let quote = product[1];
            let symbol = base + '/' + quote;
            let id = symbol;
            result.push ({
                'id': id,
                'symbol': symbol,
                'base': base,
                'quote': quote,
                'info': product,
            });
        }
        return result;
    },

    fetchBalance () {
        return this.privatePostListBalances ();
    },

    async fetchOrderBook (product) {
        let orderbook = await this.publicGetBookSymbol ({
            'symbol': this.productId (product),
        });
        let timestamp = this.milliseconds ();
        let result = {
            'bids': [],
            'asks': [],
            'timestamp': timestamp,
            'datetime': this.iso8601 (timestamp),
        };
        let sides = { 'bids': 'BuyOrders', 'asks': 'SellOrders' };
        let keys = Object.keys (sides);
        for (let k = 0; k < keys.length; k++) {
            let key = keys[k];
            let side = sides[key];
            let orders = orderbook[side];
            for (let i = 0; i < orders.length; i++) {
                let order = orders[i];
                let price = parseFloat (order['Price']);
                let amount = parseFloat (order['Amount']);
                result[key].push ([ price, amount ]);
            }
        }
        return result;
    },

    async fetchTicker (product) {
        let ticker = await this.publicGetPriceSymbol ({
            'symbol': this.productId (product),
        });
        let timestamp = this.milliseconds ();
        return {
            'timestamp': timestamp,
            'datetime': this.iso8601 (timestamp),
            'high': undefined,
            'low': undefined,
            'bid': parseFloat (ticker['Bid']),
            'ask': parseFloat (ticker['Ask']),
            'vwap': undefined,
            'open': undefined,
            'close': undefined,
            'first': undefined,
            'last': parseFloat (ticker['Last']),
            'change': parseFloat (ticker['Variation24Hr']),
            'percentage': undefined,
            'average': undefined,
            'baseVolume': undefined,
            'quoteVolume': parseFloat (ticker['Volume24Hr']),
            'info': ticker,
        };
    },

    fetchTrades (product) {
        return this.publicGetTradesSymbol ({
            'symbol': this.productId (product),
        });
    },

    createOrder (product, type, side, amount, price = undefined, params = {}) {
        let p = this.product (product);
        let order = {
            'listingCurrency': p['base'],
            'referenceCurrency': p['quote'],
            'type': side,
            'amount': amount,
        };
        if (type == 'limit')
            order['limitPrice'] = price;
        return this.privatePostPlaceOrder (this.extend (order, params));
    },

    cancelOrder (id, params = {}) {
        return this.privatePostCancelOrder (this.extend ({
            'orderCode': id,
        }, params));
    },

    request (path, type = 'public', method = 'GET', params = {}, headers = undefined, body = undefined) {
        let url = this.urls['api'] + '/' + this.implodeParams (path, params);
        let query = this.omit (params, this.extractParams (path));
        if (type == 'private') {
            let nonce = this.nonce ();
            query = this.extend ({
                'key': this.apiKey,
                'nonce': nonce,
            }, query);
            body = JSON.stringify (query);
            headers = {
                'Content-Type': 'application/json',
                'Hash': this.hmac (body, this.secret, 'sha512'),
            };
        }
        return this.fetch (url, method, headers, body);
    },
}

//-----------------------------------------------------------------------------

var surbitcoin = extend (blinktrade, {
    'id': 'surbitcoin',
    'name': 'SurBitcoin',
    'countries': 'VE',
    'urls': {
        'logo': 'https://user-images.githubusercontent.com/1294454/27991511-f0a50194-6481-11e7-99b5-8f02932424cc.jpg',
        'api': {
            'public': 'https://api.blinktrade.com/api',
            'private': 'https://api.blinktrade.com/tapi',
        },
        'www': 'https://surbitcoin.com',
        'doc': 'https://blinktrade.com/docs',
    },
    'comment': 'Blinktrade API',
    'products': {
        'BTC/VEF': { 'id': 'BTCVEF', 'symbol': 'BTC/VEF', 'base': 'BTC', 'quote': 'VEF', 'brokerId': 1, 'broker': 'SurBitcoin', },
    },
})

//-----------------------------------------------------------------------------

var therock = {

    'id': 'therock',
    'name': 'TheRockTrading',
    'countries': 'MT',
    'rateLimit': 1000,
    'version': 'v1',
    'urls': {
        'logo': 'https://user-images.githubusercontent.com/1294454/27766869-75057fa2-5ee9-11e7-9a6f-13e641fa4707.jpg',
        'api': 'https://api.therocktrading.com',
        'www': 'https://therocktrading.com',
        'doc': [
            'https://api.therocktrading.com/doc/v1/index.html',
            'https://api.therocktrading.com/doc/',
        ],
    },
    'api': {
        'public': {
            'get': [
                'funds/{id}/orderbook',
                'funds/{id}/ticker',
                'funds/{id}/trades',
                'funds/tickers',
            ],
        },
        'private': {
            'get': [
                'balances',
                'balances/{id}',
                'discounts',
                'discounts/{id}',
                'funds',
                'funds/{id}',
                'funds/{id}/trades',
                'funds/{fund_id}/orders',
                'funds/{fund_id}/orders/{id}',
                'funds/{fund_id}/position_balances',
                'funds/{fund_id}/positions',
                'funds/{fund_id}/positions/{id}',
                'transactions',
                'transactions/{id}',
                'withdraw_limits/{id}',
                'withdraw_limits',
            ],
            'post': [
                'atms/withdraw',
                'funds/{fund_id}/orders',
            ],
            'delete': [
                'funds/{fund_id}/orders/{id}',
                'funds/{fund_id}/orders/remove_all',
            ],
        },
    },

    async fetchProducts () {
        let products = await this.publicGetFundsTickers ();
        let result = [];
        for (let p = 0; p < products['tickers'].length; p++) {
            let product = products['tickers'][p];
            let id = product['fund_id'];
            let base = id.slice (0, 3);
            let quote = id.slice (3, 6);
            let symbol = base + '/' + quote;
            result.push ({
                'id': id,
                'symbol': symbol,
                'base': base,
                'quote': quote,
                'info': product,
            });
        }
        return result;
    },

    fetchBalance () {
        return this.privateGetBalances ();
    },

    async fetchOrderBook (product) {
        let orderbook = await this.publicGetFundsIdOrderbook ({
            'id': this.productId (product),
        });
        let timestamp = this.parse8601 (orderbook['date']);
        let result = {
            'bids': [],
            'asks': [],
            'timestamp': timestamp,
            'datetime': this.iso8601 (timestamp),
        };
        let sides = [ 'bids', 'asks' ];
        for (let s = 0; s < sides.length; s++) {
            let side = sides[s];
            let orders = orderbook[side];
            for (let i = 0; i < orders.length; i++) {
                let order = orders[i];
                let price = parseFloat (order['price']);
                let amount = parseFloat (order['amount']);
                result[side].push ([ price, amount ]);
            }
        }
        return result;
    },

    async fetchTicker (product) {
        let ticker = await this.publicGetFundsIdTicker ({
            'id': this.productId (product),
        });
        let timestamp = this.parse8601 (ticker['date']);
        return {
            'timestamp': timestamp,
            'datetime': this.iso8601 (timestamp),
            'high': parseFloat (ticker['high']),
            'low': parseFloat (ticker['low']),
            'bid': parseFloat (ticker['bid']),
            'ask': parseFloat (ticker['ask']),
            'vwap': undefined,
            'open': parseFloat (ticker['open']),
            'close': parseFloat (ticker['close']),
            'first': undefined,
            'last': parseFloat (ticker['last']),
            'change': undefined,
            'percentage': undefined,
            'average': undefined,
            'baseVolume': parseFloat (ticker['volume_traded']),
            'quoteVolume': parseFloat (ticker['volume']),
            'info': ticker,
        };
    },

    fetchTrades (product) {
        return this.publicGetFundsIdTrades ({
            'id': this.productId (product),
        });
    },

    createOrder (product, type, side, amount, price = undefined, params = {}) {
        if (type == 'market')
            throw new Error (this.id + ' allows limit orders only');
        return this.privatePostFundsFundIdOrders (this.extend ({
            'fund_id': this.productId (product),
            'side': side,
            'amount': amount,
            'price': price,
        }, params));
    },

    cancelOrder (id, params = {}) {
        return this.privateDeleteFundsFundIdOrdersId (this.extend ({
            'id': id,
        }, params));
    },

    request (path, type = 'public', method = 'GET', params = {}, headers = undefined, body = undefined) {
        let url = this.urls['api'] + '/' + this.version + '/' + this.implodeParams (path, params);
        let query = this.omit (params, this.extractParams (path));
        if (type == 'private') {
            let nonce = this.nonce ().toString ();
            headers = {
                'X-TRT-KEY': this.apiKey,
                'X-TRT-NONCE': nonce,
                'X-TRT-SIGN': this.hmac (nonce + url, this.secret, 'sha512'),
            };
            if (Object.keys (query).length) {
                body = JSON.stringify (query);
                headers['Content-Type'] = 'application/json';
            }
        }
        return this.fetch (url, method, headers, body);
    },
}

//-----------------------------------------------------------------------------

var urdubit = extend (blinktrade, {
    'id': 'urdubit',
    'name': 'UrduBit',
    'countries': 'PK',
    'urls': {
        'logo': 'https://user-images.githubusercontent.com/1294454/27991453-156bf3ae-6480-11e7-82eb-7295fe1b5bb4.jpg',
        'api': {
            'public': 'https://api.blinktrade.com/api',
            'private': 'https://api.blinktrade.com/tapi',
        },
        'www': 'https://urdubit.com',
        'doc': 'https://blinktrade.com/docs',
    },
    'comment': 'Blinktrade API',
    'products': {
        'BTC/PKR': { 'id': 'BTCPKR', 'symbol': 'BTC/PKR', 'base': 'BTC', 'quote': 'PKR', 'brokerId': 8, 'broker': 'UrduBit', },
    },
})

//-----------------------------------------------------------------------------

var vaultoro = {

    'id': 'vaultoro',
    'name': 'Vaultoro',
    'countries': 'CH',
    'rateLimit': 1000,
    'version': '1',
    'urls': {
        'logo': 'https://user-images.githubusercontent.com/1294454/27766880-f205e870-5ee9-11e7-8fe2-0d5b15880752.jpg',
        'api': 'https://api.vaultoro.com',
        'www': 'https://www.vaultoro.com',
        'doc': 'https://api.vaultoro.com',
    },
    'api': {
        'public': {
            'get': [
                'bidandask',
                'buyorders',
                'latest',
                'latesttrades',
                'markets',
                'orderbook',
                'sellorders',
                'transactions/day',
                'transactions/hour',
                'transactions/month',
            ],
        },
        'private': {
            'get': [
                'balance',
                'mytrades',
                'orders',
            ],
            'post': [
                'buy/{symbol}/{type}',
                'cancel/{id}',
                'sell/{symbol}/{type}',
                'withdraw',
            ],
        },
    },

    async fetchProducts () {
        let result = [];
        let products = await this.publicGetMarkets ();
        let product = products['data'];
        let base = product['BaseCurrency'];
        let quote = product['MarketCurrency'];
        let symbol = base + '/' + quote;
        let baseId = base;
        let quoteId = quote;
        let id = product['MarketName'];
        result.push ({
            'id': id,
            'symbol': symbol,
            'base': base,
            'quote': quote,
            'baseId': baseId,
            'quoteId': quoteId,
            'info': product,
        });
        return result;
    },

    fetchBalance () {
        return this.privateGetBalance ();
    },

    async fetchOrderBook (product) {
        let response = await this.publicGetOrderbook ();
        let orderbook = {
            'bids': response['data'][0]['b'],
            'asks': response['data'][1]['s'],
        };
        let timestamp = this.milliseconds ();
        let result = {
            'bids': [],
            'asks': [],
            'timestamp': timestamp,
            'datetime': this.iso8601 (timestamp),
        };
        let sides = [ 'bids', 'asks' ];
        for (let s = 0; s < sides.length; s++) {
            let side = sides[s];
            let orders = orderbook[side];
            for (let i = 0; i < orders.length; i++) {
                let order = orders[i];
                let price = order['Gold_Price'];
                let amount = order['Gold_Amount'];
                result[side].push ([ price, amount ]);
            }
        }
        result['bids'] = this.sortBy (result['bids'], 0, true);
        return result;
    },

    async fetchTicker (product) {
        let quote = await this.publicGetBidandask ();
        let bidsLength = quote['bids'].length;
        let bid = quote['bids'][bidsLength - 1];
        let ask = quote['asks'][0];
        let response = await this.publicGetMarkets ();
        let ticker = response['data'];
        let timestamp = this.milliseconds ();
        return {
            'timestamp': timestamp,
            'datetime': this.iso8601 (timestamp),
            'high': parseFloat (ticker['24hHigh']),
            'low': parseFloat (ticker['24hLow']),
            'bid': bid[0],
            'ask': ask[0],
            'vwap': undefined,
            'open': undefined,
            'close': undefined,
            'first': undefined,
            'last': parseFloat (ticker['LastPrice']),
            'change': undefined,
            'percentage': undefined,
            'average': undefined,
            'baseVolume': undefined,
            'quoteVolume': parseFloat (ticker['24hVolume']),
            'info': ticker,
        };
    },

    fetchTrades (product) {
        return this.publicGetTransactionsDay ();
    },

    createOrder (product, type, side, amount, price = undefined, params = {}) {
        let p = this.product (product);
        let method = 'privatePost' + this.capitalize (side) + 'SymbolType';
        return this[method] (this.extend ({
            'symbol': p['quoteId'].toLowerCase (),
            'type': type,
            'gld': amount,
            'price': price || 1,
        }, params));
    },

    cancelOrder (id, params = {}) {
        return this.privatePostCancelId (this.extend ({
            'id': id,
        }, params));
    },

    request (path, type = 'public', method = 'GET', params = {}, headers = undefined, body = undefined) {
        let url = this.urls['api'] + '/';
        if (type == 'public') {
            url += path;
        } else {
            let nonce = this.nonce ();
            url += this.version + '/' + this.implodeParams (path, params);
            let query = this.extend ({
                'nonce': nonce,
                'apikey': this.apiKey,
            }, this.omit (params, this.extractParams (path)));
            url += '?' + this.urlencode (query);
            headers = {
                'Content-Type': 'application/json',
                'X-Signature': this.hmac (url, this.secret)
            };
        }
        return this.fetch (url, method, headers, body);
    },
}

//-----------------------------------------------------------------------------

var vbtc = extend (blinktrade, {
    'id': 'vbtc',
    'name': 'VBTC',
    'countries': 'VN',
    'urls': {
        'logo': 'https://user-images.githubusercontent.com/1294454/27991481-1f53d1d8-6481-11e7-884e-21d17e7939db.jpg',
        'api': {
            'public': 'https://api.blinktrade.com/api',
            'private': 'https://api.blinktrade.com/tapi',
        },
        'www': 'https://vbtc.exchange',
        'doc': 'https://blinktrade.com/docs',
    },
    'comment': 'Blinktrade API',
    'products': {
        'BTC/VND': { 'id': 'BTCVND', 'symbol': 'BTC/VND', 'base': 'BTC', 'quote': 'VND', 'brokerId': 3, 'broker': 'VBTC', },
    },
})


//-----------------------------------------------------------------------------

var virwox = {

    'id': 'virwox',
    'name': 'VirWoX',
    'countries': 'AT',
    'rateLimit': 1000,
    'urls': {
        'logo': 'https://user-images.githubusercontent.com/1294454/27766894-6da9d360-5eea-11e7-90aa-41f2711b7405.jpg',
        'api': {
            'public': 'http://api.virwox.com/api/json.php',
            'private': 'https://www.virwox.com/api/trading.php',
        },
        'www': 'https://www.virwox.com',
        'doc': 'https://www.virwox.com/developers.php',
    },
    'api': {
        'public': {
            'get': [
                'getInstruments',
                'getBestPrices',
                'getMarketDepth',
                'estimateMarketOrder',
                'getTradedPriceVolume',
                'getRawTradeData',
                'getStatistics',
                'getTerminalList',
                'getGridList',
                'getGridStatistics',
            ],
            'post': [
                'getInstruments',
                'getBestPrices',
                'getMarketDepth',
                'estimateMarketOrder',
                'getTradedPriceVolume',
                'getRawTradeData',
                'getStatistics',
                'getTerminalList',
                'getGridList',
                'getGridStatistics',
            ],
        },
        'private': {
            'get': [
                'cancelOrder',
                'getBalances',
                'getCommissionDiscount',
                'getOrders',
                'getTransactions',
                'placeOrder',
            ],
            'post': [
                'cancelOrder',
                'getBalances',
                'getCommissionDiscount',
                'getOrders',
                'getTransactions',
                'placeOrder',
            ],
        },
    },

    async fetchProducts () {
        let products = await this.publicGetInstruments ();
        let keys = Object.keys (products['result']);
        let result = [];
        for (let p = 0; p < keys.length; p++) {
            let product = products['result'][keys[p]];
            let id = product['instrumentID'];
            let symbol = product['symbol'];
            let base = product['longCurrency'];
            let quote = product['shortCurrency'];
            result.push ({
                'id': id,
                'symbol': symbol,
                'base': base,
                'quote': quote,
                'info': product,
            });
        }
        return result;
    },

    fetchBalance () {
        return this.privatePostGetBalances ();
    },

    fetchBestPrices (product) {
        return this.publicPostGetBestPrices ({
            'symbols': [ this.symbol (product) ],
        });
    },

    async fetchOrderBook (product) {
        let response = await this.publicPostGetMarketDepth ({
            'symbols': [ this.symbol (product) ],
            'buyDepth': 100,
            'sellDepth': 100,
        });
        let orderbook = response['result'][0];
        let timestamp = this.milliseconds ();
        let result = {
            'bids': [],
            'asks': [],
            'timestamp': timestamp,
            'datetime': this.iso8601 (timestamp),
        };
        let sides = { 'bids': 'buy', 'asks': 'sell' };
        let keys = Object.keys (sides);
        for (let k = 0; k < keys.length; k++) {
            let key = keys[k];
            let side = sides[key];
            let orders = orderbook[side];
            for (let i = 0; i < orders.length; i++) {
                let order = orders[i];
                let price = parseFloat (order['price']);
                let amount = parseFloat (order['volume']);
                result[key].push ([ price, amount ]);
            }
        }
        return result;
    },

    async fetchTicker (product) {
        let end = this.milliseconds ();
        let start = end - 86400000;
        let response = await this.publicGetTradedPriceVolume ({
            'instrument': this.symbol (product),
            'endDate': this.yyyymmddhhmmss (end),
            'startDate': this.yyyymmddhhmmss (start),
            'HLOC': 1,
        });
        let tickers = response['result']['priceVolumeList'];
        let keys = Object.keys (tickers);
        let length = keys.length;
        let lastKey = keys[length - 1];
        let ticker = tickers[lastKey];
        let timestamp = this.milliseconds ();
        return {
            'timestamp': timestamp,
            'datetime': this.iso8601 (timestamp),
            'high': parseFloat (ticker['high']),
            'low': parseFloat (ticker['low']),
            'bid': undefined,
            'ask': undefined,
            'vwap': undefined,
            'open': parseFloat (ticker['open']),
            'close': parseFloat (ticker['close']),
            'first': undefined,
            'last': undefined,
            'change': undefined,
            'percentage': undefined,
            'average': undefined,
            'baseVolume': parseFloat (ticker['longVolume']),
            'quoteVolume': parseFloat (ticker['shortVolume']),
            'info': ticker,
        };
    },

    fetchTrades (product) {
        return this.publicGetRawTradeData ({
            'instrument': this.symbol (product),
            'timespan': 3600,
        });
    },

    createOrder (product, type, side, amount, price = undefined, params = {}) {
        let order = {
            'instrument': this.symbol (product),
            'orderType': side.toUpperCase (),
            'amount': amount,
        };
        if (type == 'limit')
            order['price'] = price;
        return this.privatePostPlaceOrder (this.extend (order, params));
    },

    cancelOrder (id, params = {}) {
        return this.privatePostCancelOrder (this.extend ({
            'orderID': id,
        }, params));
    },

    request (path, type = 'public', method = 'GET', params = {}, headers = undefined, body = undefined) {
        let url = this.urls['api'][type];
        let auth = {};
        if (type == 'public') {
            auth['key'] = this.apiKey;
            auth['user'] = this.login;
            auth['pass'] = this.password;
        }
        let nonce = this.nonce ();
        if (method == 'GET') {
            url += '?' + this.urlencode (this.extend ({
                'method': path,
                'id': nonce,
            }, auth, params));
        } else {
            headers = { 'Content-type': 'application/json' };
            body = JSON.stringify ({
                'method': path,
                'params': this.extend (auth, params),
                'id': nonce,
            });
        }
        return this.fetch (url, method, headers, body);
    },
}

//-----------------------------------------------------------------------------

var xbtce = {

    'id': 'xbtce',
    'name': 'xBTCe',
    'countries': 'RU',
    'rateLimit': 2000, // responses are cached every 2 seconds
    'version': 'v1',
    'urls': {
        'logo': 'https://user-images.githubusercontent.com/1294454/28059414-e235970c-662c-11e7-8c3a-08e31f78684b.jpg',
        'api': 'https://cryptottlivewebapi.xbtce.net:8443/api',
        'www': 'https://www.xbtce.com',
        'doc': [
            'https://www.xbtce.com/tradeapi',
            'https://support.xbtce.info/Knowledgebase/Article/View/52/25/xbtce-exchange-api',
        ],
    },
    'api': {
        'public': {
            'get': [
                'currency',
                'currency/{filter}',
                'level2',
                'level2/{filter}',
                'quotehistory/{symbol}/{periodicity}/bars/ask',
                'quotehistory/{symbol}/{periodicity}/bars/bid',
                'quotehistory/{symbol}/level2',
                'quotehistory/{symbol}/ticks',
                'symbol',
                'symbol/{filter}',
                'tick',
                'tick/{filter}',
                'ticker',
                'ticker/{filter}',
                'tradesession',
            ],
        },
        'private': {
            'get': [
                'tradeserverinfo',
                'tradesession',
                'currency',
                'currency/{filter}',
                'level2',
                'level2/{filter}',
                'symbol',
                'symbol/{filter}',
                'tick',
                'tick/{filter}',
                'account',
                'asset',
                'asset/{id}',
                'position',
                'position/{id}',
                'trade',
                'trade/{id}',
                'quotehistory/{symbol}/{periodicity}/bars/ask',
                'quotehistory/{symbol}/{periodicity}/bars/ask/info',
                'quotehistory/{symbol}/{periodicity}/bars/bid',
                'quotehistory/{symbol}/{periodicity}/bars/bid/info',
                'quotehistory/{symbol}/level2',
                'quotehistory/{symbol}/level2/info',
                'quotehistory/{symbol}/periodicities',
                'quotehistory/{symbol}/ticks',
                'quotehistory/{symbol}/ticks/info',
                'quotehistory/cache/{symbol}/{periodicity}/bars/ask',
                'quotehistory/cache/{symbol}/{periodicity}/bars/bid',
                'quotehistory/cache/{symbol}/level2',
                'quotehistory/cache/{symbol}/ticks',
                'quotehistory/symbols',
                'quotehistory/version',
            ],
            'post': [
                'trade',
                'tradehistory',
            ],
            'put': [
                'trade',
            ],
            'delete': [
                'trade',
            ],
        },
    },

    async fetchProducts () {
        let products = await this.privateGetSymbol ();
        let result = [];
        for (let p = 0; p < products.length; p++) {
            let product = products[p];
            let id = product['Symbol'];
            let base = product['MarginCurrency'];
            let quote = product['ProfitCurrency'];
            if (base == 'DSH')
                base = 'DASH';
            let symbol = base + '/' + quote;
            symbol = product['IsTradeAllowed'] ? symbol : id;
            result.push ({
                'id': id,
                'symbol': symbol,
                'base': base,
                'quote': quote,
                'info': product,
            });
        }
        return result;
    },

    fetchBalance () {
        return this.privateGetAsset ();
    },

    async fetchOrderBook (product) {
        let p = this.product (product);
        let orderbook = await this.privateGetLevel2Filter ({
            'filter': p['id'],
        });
        orderbook = orderbook[0];
        let timestamp = orderbook['Timestamp'];
        let result = {
            'bids': [],
            'asks': [],
            'timestamp': timestamp,
            'datetime': this.iso8601 (timestamp),
        };
        let sides = [ 'bids', 'asks' ];
        for (let s = 0; s < sides.length; s++) {
            let side = sides[s];
            let Side = this.capitalize (side);
            let orders = orderbook[Side];
            for (let i = 0; i < orders.length; i++) {
                let order = orders[i];
                let price = parseFloat (order['Price']);
                let amount = parseFloat (order['Volume']);
                result[side].push ([ price, amount ]);
            }
        }
        return result;
    },

    async fetchTicker (product) {
        let p = this.product (product);
        let tickers = await this.privateGetTickFilter ({
            'filter': p['id'],
        });
        tickers = this.indexBy (tickers, 'Symbol');
        let ticker = tickers[p['id']];
        let timestamp = ticker['Timestamp'];
        let bid = undefined;
        let ask = undefined;
        if ('BestBid' in ticker)
            bid = ticker['BestBid']['Price'];
        if ('BestAsk' in ticker)
            ask = ticker['BestAsk']['Price'];
        return {
            'timestamp': timestamp,
            'datetime': this.iso8601 (timestamp),
            'high': undefined,
            'low': undefined,
            'bid': bid,
            'ask': ask,
            'vwap': undefined,
            'open': undefined,
            'close': undefined,
            'first': undefined,
            'last': undefined,
            'change': undefined,
            'percentage': undefined,
            'average': undefined,
            'baseVolume': undefined,
            'quoteVolume': undefined,
            'info': ticker,
        };
    },

    fetchTrades (product) {
        return this.apiGetTradesPairs ({
            'pairs': this.productId (product),
        });
    },

    createOrder (product, type, side, amount, price = undefined, params = {}) {
        if (type == 'market')
            throw new Error (this.id + ' allows limit orders only');
        return this.tapiPostTrade (this.extend ({
            'pair': this.productId (product),
            'type': side,
            'amount': amount,
            'rate': price,
        }, params));
    },

    cancelOrder (id, params = {}) {
        return this.privateDeleteTrade (this.extend ({
            'Type': 'Cancel',
            'Id': id,
        }, params));
    },

    nonce () {
        return this.milliseconds ();
    },

    request (path, type = 'api', method = 'GET', params = {}, headers = undefined, body = undefined) {
        let apiKeyLength = this.apiKey.length;
        if (!apiKeyLength)
            throw new Error (this.id + ' requires apiKey for all requests, their public API is always busy');
        let url = this.urls['api'] + '/' + this.version;
        if (type == 'public')
            url += '/' + type;
        url += '/' + this.implodeParams (path, params);
        let query = this.omit (params, this.extractParams (path));
        if (type == 'public') {
            if (Object.keys (query).length)
                url += '?' + this.urlencode (query);
        } else {
            let nonce = this.nonce ().toString ();
            if (Object.keys (query).length)
                body = JSON.stringify (query);
            else
                body = '';
            let auth = nonce + this.uid + this.apiKey + method + url + body;
            let signature = this.hmac (auth, this.secret, 'sha256', 'base64');
            let credentials = [ this.uid, this.apiKey, nonce, signature ].join (':');
            headers = {
                'Accept-Encoding': 'gzip, deflate',
                'Authorization': 'HMAC ' + credentials,
                'Content-Type': 'application/json',
                'Content-Length': body.length,
            };
        }
        return this.fetch (url, method, headers, body);
    },
}

//-----------------------------------------------------------------------------

var yobit = {

    'id': 'yobit',
    'name': 'YoBit',
    'countries': 'RU',
    'rateLimit': 2000, // responses are cached every 2 seconds
    'version': '3',
    'urls': {
        'logo': 'https://user-images.githubusercontent.com/1294454/27766910-cdcbfdae-5eea-11e7-9859-03fea873272d.jpg',
        'api': 'https://yobit.net',
        'www': 'https://www.yobit.net',
        'doc': 'https://www.yobit.net/en/api/',
    },
    'api': {
        'api': {
            'get': [
                'depth/{pairs}',
                'info',
                'ticker/{pairs}',
                'trades/{pairs}',
            ],
        },
        'tapi': {
            'post': [
                'ActiveOrders',
                'CancelOrder',
                'GetDepositAddress',
                'getInfo',
                'OrderInfo',
                'Trade',
                'TradeHistory',
                'WithdrawCoinsToAddress',
            ],
        },
    },

    async fetchProducts () {
        let products = await this.apiGetInfo ();
        let keys = Object.keys (products['pairs']);
        let result = [];
        for (let p = 0; p < keys.length; p++) {
            let id = keys[p];
            let product = products['pairs'][id];
            let symbol = id.toUpperCase ().replace ('_', '/');
            let [ base, quote ] = symbol.split ('/');
            result.push ({
                'id': id,
                'symbol': symbol,
                'base': base,
                'quote': quote,
                'info': product,
            });
        }
        return result;
    },

    fetchBalance () {
        return this.tapiPostGetInfo ();
    },

    async fetchOrderBook (product) {
        let p = this.product (product);
        let response = await this.apiGetDepthPairs ({
            'pairs': p['id'],
        });
        let orderbook = response[p['id']];
        let timestamp = this.milliseconds ();
        let result = {
            'bids': orderbook['bids'],
            'asks': orderbook['asks'],
            'timestamp': timestamp,
            'datetime': this.iso8601 (timestamp),
        };
        return result;
    },

    async fetchTicker (product) {
        let p = this.product (product);
        let tickers = await this.apiGetTickerPairs ({
            'pairs': p['id'],
        });
        let ticker = tickers[p['id']];
        let timestamp = ticker['updated'] * 1000;
        return {
            'timestamp': timestamp,
            'datetime': this.iso8601 (timestamp),
            'high': parseFloat (ticker['high']),
            'low': parseFloat (ticker['low']),
            'bid': parseFloat (ticker['buy']),
            'ask': parseFloat (ticker['sell']),
            'vwap': undefined,
            'open': undefined,
            'close': undefined,
            'first': undefined,
            'last': parseFloat (ticker['last']),
            'change': undefined,
            'percentage': undefined,
            'average': parseFloat (ticker['avg']),
            'baseVolume': parseFloat (ticker['vol_cur']),
            'quoteVolume': parseFloat (ticker['vol']),
            'info': ticker,
        };
    },

    fetchTrades (product) {
        return this.apiGetTradesPairs ({
            'pairs': this.productId (product),
        });
    },

    createOrder (product, type, side, amount, price = undefined, params = {}) {
        if (type == 'market')
            throw new Error (this.id + ' allows limit orders only');
        return this.tapiPostTrade (this.extend ({
            'pair': this.productId (product),
            'type': side,
            'amount': amount,
            'rate': price,
        }, params));
    },

    cancelOrder (id, params = {}) {
        return this.tapiPostCancelOrder (this.extend ({
            'order_id': id,
        }, params));
    },

    request (path, type = 'api', method = 'GET', params = {}, headers = undefined, body = undefined) {
        let url = this.urls['api'] + '/' + type;
        if (type == 'api') {
            url += '/' + this.version + '/' + this.implodeParams (path, params);
            let query = this.omit (params, this.extractParams (path));
            if (Object.keys (query).length)
                url += '?' + this.urlencode (query);
        } else {
            let nonce = this.nonce ();
            let query = this.extend ({ 'method': path, 'nonce': nonce }, params);
            body = this.urlencode (query);
            headers = {
                'Content-Type': 'application/x-www-form-urlencoded',
                'key': this.apiKey,
                'sign': this.hmac (body, this.secret, 'sha512'),
            };
        }
        return this.fetch (url, method, headers, body);
    },
}

//-----------------------------------------------------------------------------

var zaif = {

    'id': 'zaif',
    'name': 'Zaif',
    'countries': 'JP',
    'rateLimit': 3000,
    'version': '1',
    'urls': {
        'logo': 'https://user-images.githubusercontent.com/1294454/27766927-39ca2ada-5eeb-11e7-972f-1b4199518ca6.jpg',
        'api': 'https://api.zaif.jp',
        'www': 'https://zaif.jp',
        'doc': [
            'http://techbureau-api-document.readthedocs.io/ja/latest/index.html',
            'https://corp.zaif.jp/api-docs',
            'https://corp.zaif.jp/api-docs/api_links',
            'https://www.npmjs.com/package/zaif.jp',
            'https://github.com/you21979/node-zaif',
        ],
    },
    'api': {
        'api': {
            'get': [
                'depth/{pair}',
                'currencies/{pair}',
                'currencies/all',
                'currency_pairs/{pair}',
                'currency_pairs/all',
                'last_price/{pair}',
                'ticker/{pair}',
                'trades/{pair}',
            ],
        },
        'tapi': {
            'post': [
                'active_orders',
                'cancel_order',
                'deposit_history',
                'get_id_info',
                'get_info',
                'get_info2',
                'get_personal_info',
                'trade',
                'trade_history',
                'withdraw',
                'withdraw_history',
            ],
        },
        'ecapi': {
            'post': [
                'createInvoice',
                'getInvoice',
                'getInvoiceIdsByOrderNumber',
                'cancelInvoice',
            ],
        },
    },

    async fetchProducts () {
        let products = await this.apiGetCurrencyPairsAll ();
        let result = [];
        for (let p = 0; p < products.length; p++) {
            let product = products[p];
            let id = product['currency_pair'];
            let symbol = product['name'];
            let [ base, quote ] = symbol.split ('/');
            result.push ({
                'id': id,
                'symbol': symbol,
                'base': base,
                'quote': quote,
                'info': product,
            });
        }
        return result;
    },

    fetchBalance () {
        return this.tapiPostGetInfo ();
    },

    async fetchOrderBook (product) {
        let orderbook = await this.apiGetDepthPair  ({
            'pair': this.productId (product),
        });
        let timestamp = this.milliseconds ();
        let result = {
            'bids': orderbook['bids'],
            'asks': orderbook['asks'],
            'timestamp': timestamp,
            'datetime': this.iso8601 (timestamp),
        };
        return result;
    },

    async fetchTicker (product) {
        let ticker = await this.apiGetTickerPair ({
            'pair': this.productId (product),
        });
        let timestamp = this.milliseconds ();
        return {
            'timestamp': timestamp,
            'datetime': this.iso8601 (timestamp),
            'high': parseFloat (ticker['high']),
            'low': parseFloat (ticker['low']),
            'bid': parseFloat (ticker['bid']),
            'ask': parseFloat (ticker['ask']),
            'vwap': parseFloat (ticker['vwap']),
            'open': undefined,
            'close': undefined,
            'first': undefined,
            'last': parseFloat (ticker['last']),
            'change': undefined,
            'percentage': undefined,
            'average': undefined,
            'baseVolume': undefined,
            'quoteVolume': parseFloat (ticker['volume']),
            'info': ticker,
        };
    },

    fetchTrades (product) {
        return this.apiGetTradesPair ({
            'pair': this.productId (product),
        });
    },

    createOrder (product, type, side, amount, price = undefined, params = {}) {
        if (type == 'market')
            throw new Error (this.id + ' allows limit orders only');
        return this.tapiPostTrade (this.extend ({
            'currency_pair': this.productId (product),
            'action': (side == 'buy') ? 'bid' : 'ask',
            'amount': amount,
            'price': price,
        }, params));
    },

    cancelOrder (id, params = {}) {
        return this.tapiPostCancelOrder (this.extend ({
            'order_id': id,
        }, params));
    },

    request (path, type = 'api', method = 'GET', params = {}, headers = undefined, body = undefined) {
        let url = this.urls['api'] + '/' + type;
        if (type == 'api') {
            url += '/' + this.version + '/' + this.implodeParams (path, params);
        } else {
            let nonce = this.nonce ();
            body = this.urlencode (this.extend ({
                'method': path,
                'nonce': nonce,
            }, params));
            headers = {
                'Content-Type': 'application/x-www-form-urlencoded',
                'Content-Length': body.length,
                'Key': this.apiKey,
                'Sign': this.hmac (body, this.secret, 'sha512'),
            };
        }
        return this.fetch (url, method, headers, body);
    },
}

//=============================================================================

var markets = {

    '_1broker':      _1broker,
    '_1btcxe':       _1btcxe,
    'anxpro':        anxpro,
    'bit2c':         bit2c,
    'bitbay':        bitbay,
    'bitbays':       bitbays,
    'bitcoincoid':   bitcoincoid,
    'bitfinex':      bitfinex,
    'bitflyer':      bitflyer,
    'bitlish':       bitlish,
    'bitmarket':     bitmarket,
    'bitmex':        bitmex,
    'bitso':         bitso,
    'bitstamp':      bitstamp,
    'bittrex':       bittrex,
    'btcchina':      btcchina,
    'btce':          btce,
    'btcexchange':   btcexchange,
    'btctradeua':    btctradeua,
    'btcturk':       btcturk,
    'btcx':          btcx,
    'bter':          bter,
    'bxinth':        bxinth,
    'ccex':          ccex,
    'cex':           cex,
    'chilebit':      chilebit,
    'coincheck':     coincheck,
    'coinmate':      coinmate,
    'coinsecure':    coinsecure,
    'dsx':           dsx,
    'exmo':          exmo,
    'flowbtc':       flowbtc,
    'foxbit':        foxbit,
    'fybse':         fybse,
    'fybsg':         fybsg,
    'gdax':          gdax,
    'gemini':        gemini,
    'hitbtc':        hitbtc,
    'huobi':         huobi,
    'itbit':         itbit,
    'jubi':          jubi,
    'kraken':        kraken,
    'lakebtc':       lakebtc,
    'livecoin':      livecoin,
    'liqui':         liqui,
    'luno':          luno,
    'mercado':       mercado,
    'okcoincny':     okcoincny,
    'okcoinusd':     okcoinusd,
    'paymium':       paymium,
    'poloniex':      poloniex,
    'quadrigacx':    quadrigacx,
    'quoine':        quoine,
    'southxchange':  southxchange,
    'surbitcoin':    surbitcoin,
    'therock':       therock,
    'urdubit':       urdubit,
    'vaultoro':      vaultoro,
    'vbtc':          vbtc,
    'virwox':        virwox,
    'xbtce':         xbtce,
    'yobit':         yobit,
    'zaif':          zaif,
}

let defineAllMarkets = function (markets) {
    let result = {}
    for (let id in markets)
        result[id] = function (params) {
            return new Market (extend (markets[id], params))
        }
    result.markets = Object.keys (markets)
    return result
}

if (isNode) {
    Object.assign (module.exports = defineAllMarkets (markets), {

        DDoSProtectionError,
        TimeoutError
    })
} else
    window.ccxt = defineAllMarkets (markets)

}) ()<|MERGE_RESOLUTION|>--- conflicted
+++ resolved
@@ -424,13 +424,8 @@
     },
 
     async fetchProducts () {
-<<<<<<< HEAD
-        let this_ = this;
-        let categories = await this_.fetchCategories ();
-=======
         let this_ = this; // workaround for Babel bug (not passing `this` to _recursive() call)
         let categories = await this.fetchCategories ();
->>>>>>> e17d774a
         let result = [];
         for (let c = 0; c < categories.length; c++) {
             let category = categories[c];
